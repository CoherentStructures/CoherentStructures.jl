--- conflicted
+++ resolved
@@ -127,7 +127,6 @@
                     maxiters_ode, float(max_orbit_length), maxiters_bisection,
             singularity_in_orbit,only_smooth_orbits,only_uniform_orbits)
     end
-<<<<<<< HEAD
     function LCSParameters(;
                 boxradius::Real=1.0,
                 indexradius::Real=1e-3boxradius,
@@ -145,31 +144,11 @@
                 only_uniform_orbits::Bool=true
                 )
 
-        return new(float(boxradius), float(indexradius), combine_pairs, n_seeds,
+        return LCSParameters(float(boxradius), float(indexradius), combine_pairs, n_seeds,
                     float(pmin), float(pmax), float(rdist), float(tolerance_ode),
                     maxiters_ode, float(max_orbit_length), maxiters_bisection,singularity_in_orbit,
                     only_smooth_orbits,only_uniform_orbits)
     end
-=======
-end
-function LCSParameters(;
-            boxradius::Real=1.0,
-            indexradius::Real=1e-3boxradius,
-            combine_pairs::Bool=true,
-            n_seeds::Int=100,
-            pmin::Real=0.7,
-            pmax::Real=2.0,
-            rdist::Real=1e-4boxradius,
-            tolerance_ode::Real=1e-8boxradius,
-            maxiters_ode::Int=1000,
-            max_orbit_length::Real=8boxradius,
-            maxiters_bisection::Int=30
-            )
-
-    return LCSParameters(float(boxradius), float(indexradius), combine_pairs, n_seeds,
-                float(pmin), float(pmax), float(rdist), float(tolerance_ode),
-                maxiters_ode, float(max_orbit_length), maxiters_bisection)
->>>>>>> 8f12fae1
 end
 
 struct LCScache{Ts <: Real, Tv <: SVector{2,<: Real}}
@@ -374,11 +353,7 @@
                                 combine_distance::Float64;
                                 combine_pairs=true) where {S <: SymmetricTensor{2,2,<:Real,3}}
     ξ = map(t -> convert(SVector{2}, eigvecs(t)[:,1]), T)
-<<<<<<< HEAD
-    return critical_point_detection(ξ, combine_distance, π; combine_pairs=combine_pairs)
-=======
     critical_point_detection(ξ, combine_distance, (x, y) -> rem(x - y, float(π), RoundNearest); combine_pairs=combine_pairs)
->>>>>>> 8f12fae1
 end
 
 ######################## closed orbit computations #############################
