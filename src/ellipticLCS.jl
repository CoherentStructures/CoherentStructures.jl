--- conflicted
+++ resolved
@@ -532,15 +532,9 @@
 reached, `2` for out of bounds error, 3 for other error).
 """
 function compute_returning_orbit(vf, seed::SVector{2,T}, save::Bool=false,
-<<<<<<< HEAD
-                maxiters::Int64=2000, tolerance::Float64=1e-8,
-                max_orbit_length::Float64=20.0) where T <: Real
-    direction =  vf(seed,nothing,0.0)[2] >= 0 ? 1 : -1 # Whether orbits initially go upwards
-=======
                 maxiters::Int=2000, tolerance::Float64=1e-8,
                 max_orbit_length::Float64=20.0) where {T <: Real}
     direction = vf(seed, nothing, 0.0)[2] >= 0 ? 1 : -1 # Whether orbits initially go upwards
->>>>>>> 97c9ba3d
     condition(u, t, integrator) = direction*(seed[2] - u[2])
     affect!(integrator) = OrdinaryDiffEq.terminate!(integrator)
     cb = OrdinaryDiffEq.ContinuousCallback(condition, nothing, affect!)
