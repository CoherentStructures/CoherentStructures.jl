--- conflicted
+++ resolved
@@ -980,11 +980,7 @@
 end
 
 #TODO: Document this more etc...
-<<<<<<< HEAD
 function makeVortexListUnique(vortices::Vector{EllipticVortex{T}},indexradius)  where T <: Real
-=======
-function makeVortexListUnique(vortices,indexradius)
->>>>>>> 4824405b
     N = length(vortices)
     which_not_to_add = falses(N)
     vortexcenters  = [v.center for v in vortices]
