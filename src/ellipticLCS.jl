# (c) 2018 Daniel Karrasch & Nathanael Schilling

"""
Container type for critical points of vector fields or singularities of line fields.

## Fields
* `coords::SVector{2}`: coordinates of the singularity
* `index::Rational`: index of the singularity
"""
struct Singularity{T <: Real}
    coords::SVector{2,T}
    index::Rational{Int64}

    function Singularity{T}(coords::SVector{2,T}, index::Real) where {T <: Real}
        new{T}(coords, convert(Rational{Int64}, index))
    end
end
function Singularity(coords::SVector{2,T}, index) where {T}
    Singularity{T}(coords, index)
end

"""
    getcoords(singularities)
Extracts the coordinates of `singularities`, a vector of `Singularity`s. Returns
a vector of `SVector`s.
"""
function getcoords(singularities::Vector{Singularity{T}}) where T
    return [s.coords for s in singularities]
end

"""
    getindices(singularities)
Extracts the indices of `singularities`, a vector of `Singularity`s.
"""
function getindices(singularities::Vector{Singularity{T}}) where T
    return [s.index for s in singularities]
end

"""
This is a container for coherent vortex boundaries. An object `vortex` of type
`EllipticBarrier` can be easily plotted by `plot(vortex.curve)`, or
`plot!([figure, ]vortex.curve)` if it is to be overlaid over an existing plot.

## Fields
* `curve`: a vector of tuples, contains the coordinates of coherent vortex boundary
  points;
* `core`: location of the vortex core;
* `p`: contains the parameter value of the direction field ``\\eta_{\\lambda}^{\\pm}``,
  for which the `curve` is a closed orbit;
* `s`: a `Bool` value, which encodes the sign in the formula of the direction
  field ``\\eta_{\\lambda}^{\\pm}`` via the formula ``(-1)^s``.
"""
struct EllipticBarrier{T <: Real}
    curve::Vector{Tuple{T,T}}
    core::SVector{2,T}
    p::Float64
    s::Bool
end

"""
This is a container for an elliptic vortex, as represented by the vortex's `center`
and a list `barriers` of all computed [`EllipticBarrier`](@ref)s.

## Fields
* `center`: location of the vortex center;
* `barriers`: vector of `EllipticBarrier`s.
"""
struct EllipticVortex{T <: Real}
    center::SVector{2,T}
    barriers::Vector{EllipticBarrier{T}}
end

"""
Container for parameters used in elliptic LCS computations.

## Fields
* `boxradius`: "radius" of localization square for closed orbit detection
* `indexradius=1e-1boxradius`: radius for singularity type detection
* `merge_heuristics`: a list of heuristics for combining singularities, supported are
* * `combine_20`: merge isolated singularity pairs that are mutually nearest neighbors
* * `combine_31`: merge 1 trisector + nearest-neighbor 3 wedge configurations.
* * `combine_20_aggressive`: an additional wedge combination heuristic
* `n_seeds=100`: number of seed points on the Poincaré section
* `pmin=0.7`: lower bound on the parameter in the ``\\eta``-field
* `pmax=2.0`: upper bound on the parameter in the ``\\eta``-field
* `rdist=1e-4boxradius`: required return distances for closed orbits
* `tolerance_ode=1e-8boxradius`: absolute and relative tolerance in orbit integration
* `maxiters_ode::Int=2000`: maximum number of integration steps
* `max_orbit_length=8boxradius`: maximum length of orbit length
* `maxiters_bisection::Int=20`: maximum steps in bisection procedure
* `only_enclosing::Bool=true`: whether the orbit must enclose the starting point of the Poincaré section
* `only_smooth::Bool=true`: whether or not to reject orbits with "corners".
* `only_uniform::Bool=true`: whether or not to reject orbits that are not uniform

## Example
```
julia> p = LCSParameters(2.5)
LCSParameters(2.5, 0.25, true, 100, 0.7, 2.0, 0.00025, 2.5e-8, 1000, 20.0, 30)
```
"""
struct LCSParameters
    boxradius::Float64
    indexradius::Float64
    merge_heuristics::Vector{Any}
    n_seeds::Int
    pmin::Float64
    pmax::Float64
    rdist::Float64
    tolerance_ode::Float64
    maxiters_ode::Int
    max_orbit_length::Float64
    maxiters_bisection::Int
    only_enclosing::Bool
    only_smooth::Bool
    only_uniform::Bool

    function LCSParameters(
                boxradius::Real,
                indexradius::Real=1e-1boxradius,
                merge_heuristics=[combine_20],
                n_seeds::Int=100,
                pmin::Real=0.7,
                pmax::Real=2.0,
                rdist::Real=1e-4boxradius,
                tolerance_ode::Real=1e-8boxradius,
                maxiters_ode::Int=1000,
                max_orbit_length::Real=8boxradius,
                maxiters_bisection::Int=30,
                only_enclosing::Bool=true,
                only_smooth::Bool=true,
                only_uniform::Bool=true
                )
        return new(float(boxradius), float(indexradius), merge_heuristics, n_seeds,
                    float(pmin), float(pmax), float(rdist), float(tolerance_ode),
                    maxiters_ode, float(max_orbit_length), maxiters_bisection,
                    only_enclosing, only_smooth, only_uniform)
    end
end

function LCSParameters(;
            boxradius::Real=1.0,
            indexradius::Real=1e-1boxradius,
            merge_heuristics=[combine_20],
            n_seeds::Int=100,
            pmin::Real=0.7,
            pmax::Real=2.0,
            rdist::Real=1e-4boxradius,
            tolerance_ode::Real=1e-8boxradius,
            maxiters_ode::Int=1000,
            max_orbit_length::Real=8boxradius,
            maxiters_bisection::Int=30,
            only_enclosing::Bool=true,
            only_smooth::Bool=true,
            only_uniform::Bool=true
            )

    return LCSParameters(float(boxradius), float(indexradius), merge_heuristics, n_seeds,
                float(pmin), float(pmax), float(rdist), float(tolerance_ode),
                maxiters_ode, float(max_orbit_length), maxiters_bisection,
                only_enclosing, only_smooth, only_uniform)
end

struct LCScache{Ts <: Real, Tv <: SVector{2,<: Real}}
    λ₁::AxisArray{Ts,2}
    λ₂::AxisArray{Ts,2}
    Δ::AxisArray{Ts,2}
    α::AxisArray{Ts,2}
    β::AxisArray{Ts,2}
    ξ₁::AxisArray{Tv,2}
    ξ₂::AxisArray{Tv,2}
    η::AxisArray{Tv,2}
end

"""
    s1dist(α, β)

Computes the signed length of the angle of the shortest circle segment going
from angle `β` to angle `α`, as computed on the full circle.

# Examples
```jldoctest
julia> s1dist(π/2, 0)
1.5707963267948966

julia> s1dist(0, π/2)
-1.5707963267948966
```
"""
@inline s1dist(x::Real, y::Real) = rem2pi(float(x - y), RoundNearest)

"""
    p1dist(α, β)

Computes the signed length of the angle of the shortest circle segment going
from angle `β` to angle `α [± π]`, as computed on the half circle.

# Examples
```jldoctest
julia> p1dist(π, 0)
0.0
```
"""
@inline p1dist(x::Real, y::Real) = rem(float(x - y), float(π), RoundNearest)

##################### singularity/critical point detection #####################
"""
    compute_singularities(v, dist=s1dist) -> Vector{Singularity}

Computes critical points and singularities of vector and line fields `v`,
respectively. The argument `dist` is a signed distance function for angles.
Choose `s1dist` (default) for vector fields, and `p1dist` for line fields.
"""
function compute_singularities(v::AxisArray{<: SVector{2,T},2}, dist::Function=s1dist
            )::Vector{Singularity{T}} where T <: Real
    xspan, yspan = v.axes
    α = map(u -> atan(u[2], u[1]), v)
    singularities = Singularity{typeof(step(xspan.val) / 2)}[]
    xstephalf = step(xspan.val) / 2
    ystephalf = step(yspan.val) / 2
    # go counter-clockwise around each grid cell and add angles
    # for cells with non-vanishing index, collect cell midpoints
    for (j,y) in enumerate(yspan[1:end-1]), (i,x) in enumerate(xspan[1:end-1])
        temp  = dist(α[i+1,j], α[i,j]) # to the right
        temp += dist(α[i+1,j+1], α[i+1,j]) # to the top
        temp += dist(α[i,j+1], α[i+1,j+1]) # to the left
        temp += dist(α[i,j], α[i,j+1]) # to the bottom
        index = round(Int, temp/π) // 2
        if index != 0
            push!(singularities, Singularity(SVector{2,T}(x + xstephalf, y + ystephalf), index))
        end
    end
    return singularities
end

"""
    combine_singularities(sing_coordinates, sing_indices, combine_distance) -> Vector{Singularity}

This function does the equivalent of:
Build a graph where singularities are vertices, and two vertices share
an edge iff the coordinates of the corresponding vertices (given by `sing_coordinates`)
have a distance leq `combine_distance`. Find all connected components of this graph,
and return a list of their mean coordinate and sum of `sing_indices`.
"""
function combine_singularities(
        singularities::Vector{Singularity{T}}, combine_distance::S
    )::Vector{Singularity{T}} where {T<:Real, S<:Real}

    # Do a breath-first search of all singularities that are "connected" in the
    # sense that there is a path of singularities with each segment less than
    # `combine_distance`
    # Average the coordinates, add the indices

    N = length(singularities)

    sing_tree = NN.KDTree(getcoords(singularities), Dists.Euclidean())
    #Which singularities we've already dealt with
    sing_seen = falses(N)

    #Result will go here
    combined_singularities = Singularity{T}[]

    #Iterate over all singularities
    for i in 1:N
        if sing_seen[i]
            continue
        end
        sing_seen[i] = true

        current_index = 0
        current_coords = @SVector [0.0, 0.0]
        num_combined = 0

        #Breadth-first-search
        stack = Int64[]
        push!(stack, i)
        while !isempty(stack)
            current_singularity = pop!(stack)
            sing_seen[i] = true
            closeby_sings = NN.inrange(sing_tree, singularities[current_singularity].coords, combine_distance)
            for neighbour_index ∈ closeby_sings
                if !(sing_seen[neighbour_index])
                    sing_seen[neighbour_index] = true
                    push!(stack, neighbour_index)
                end
            end
            #Average coordinates & add indices
            current_index += singularities[current_singularity].index
            current_coords = (num_combined * current_coords +
                    singularities[current_singularity].coords) / (num_combined + 1)
            num_combined += 1
        end
        if current_index != 0
            push!(combined_singularities, Singularity(current_coords, current_index))
        end
    end

    return combined_singularities
end

"""
    combine_20(singularities)

Determines singularities which are mutually closest neighbors and combines them
as one, while adding their indices.
"""
function combine_20(singularities::Vector{Singularity{T}}) where {T}
    N = length(singularities)
    N == 1 && return singularities
    sing_tree = NN.KDTree(getcoords(singularities), Dists.Euclidean())
    sing_seen = falses(N)

    new_singularities = Singularity{T}[] # sing_out
    sing_out_weight = Int64[]

    for i in 1:N
        if sing_seen[i] == true
            continue
        end
        sing_seen[i] = true

        if singularities[i].index != 1 // 2
            push!(new_singularities, singularities[i])
            continue
        end
        #We have an index +1/2 singularity
        idxs, dists = NN.knn(sing_tree, singularities[i].coords, 2, true)
        nn_idx = idxs[2]

        #We've already dealt with the nearest neighbor (but didn't find
        #this one as nearest neighbor), or it isn't a wedge
        if sing_seen[nn_idx] || singularities[nn_idx].index != 1 // 2
            push!(new_singularities, singularities[i])
            continue
        end

        #See if the nearest neighbor of the nearest neighbor is i
        idxs2, dists2 = NN.knn(sing_tree, singularities[nn_idx].coords, 2, true)
        if idxs2[2] != i
            push!(new_singularities, singularities[i])
            continue
        end

        sing_seen[nn_idx] = true
        push!(new_singularities, Singularity(0.5 * (singularities[i].coords + singularities[nn_idx].coords), 2 // 2))
    end
    return new_singularities
end

"""
    combine_31(singularities)

Takes the list of singularities in `singularities` and combines them
so that any -1/2 singularity whose three nearest neighbors are 1/2 singularities
becomes an elliptic region, provided that the -1/2 singularity
is in the triangle spanned by the wedges. This configuration
is common for OECS, applying to material barriers on a large
turbulet example yielded only about an additional 1% material barriers.
"""
function combine_31(singularities::Vector{Singularity{T}}) where {T}
    N = length(singularities)
    N <= 2 && return singularities
    sing_tree = NN.KDTree(getcoords(singularities), Dists.Euclidean())
    sing_seen = falses(N)

    new_singularities = Singularity{T}[] # sing_out
    sing_out_weight = Int64[]

    #Iterate over all trisector-type singularities
    for i in 1:N
        if singularities[i].index != - 1 // 2
            continue
        end

        idxs, dists = NN.knn(sing_tree, singularities[i].coords, 4, true)
        correct_configuration = true
        for j in 1:3
            if singularities[idxs[j+1]].index != 1 // 2
                correct_configuration = false
            end
        end
        if !in_triangle(singularities[i].coords, singularities[idxs[2]].coords,
            singularities[idxs[3]].coords, singularities[idxs[4]].coords)
            correct_configuration = false
        end
        if !correct_configuration
            continue
        end

        for j in 1:3
            sing_seen[idxs[j+1]] = true
        end
        sing_seen[i] = true
        push!(new_singularities,Singularity(singularities[i].coords, 1//1))
    end

    #Add whatever singularities are left over
    for i in 1:N
        if !sing_seen[i]
            push!(new_singularities, singularities[i])
        end
    end
    return new_singularities
end

"""
    combine_20_aggressive(singularities)

A heuristic for combining singularities which is likely to have a lot of false positives.
"""
function combine_20_aggressive(singularities::Vector{Singularity{T}}) where {T}
    N = length(singularities)
    N == 1 && return singularities
    sing_tree = NN.KDTree(getcoords(singularities), Dists.Euclidean())
    combined_with = [Int64[] for i in 1:N]
    sing_seen = falses(N)

    new_singularities = Singularity{T}[] # sing_out
    sing_out_weight = Int64[]

    for i in 1:N

        cur_sing = singularities[i]

        if cur_sing.index != 1 // 2
            continue
        end


        #We have an index +1/2 singularity
        idxs, dists = NN.knn(sing_tree, cur_sing.coords, 2, true)
        nn_idx = idxs[2]
        nn_sing = singularities[nn_idx]

        if nn_idx ∈ combined_with[i]
            continue
        end

        #See if its nearest neighbor is a wedge
        if nn_sing.index != 1 // 2
            continue
        end


        midpoint = 0.5 .* (cur_sing.coords .+ nn_sing.coords)
        width = norm( cur_sing.coords .-  midpoint)
        idxs2 = NN.inrange(sing_tree,midpoint, width)

        function in_rect(p,p1,p2)
            xmax = max(p1[1],p2[1])
            ymax = max(p1[2],p2[2])
            xmin = min(p1[1],p2[1])
            ymin = min(p1[2],p2[2])

            return (xmin <= p[1] <= xmax) && (ymin <= p[2] <= ymax)
        end
        found_in_rect = false
        for j in idxs2
            if j == i || j == idxs[2]
                continue
            end
            if in_rect(singularities[j].coords,cur_sing.coords,nn_sing.coords)
                found_in_rect = true
                found_in_rect = false
            end
        end

        found_in_rect && continue

        sing_seen[nn_idx] = true
        sing_seen[i] = true
        push!(new_singularities, Singularity(0.5 * (singularities[i].coords + singularities[nn_idx].coords), 2 // 2))
        push!(combined_with[nn_idx], i)
    end

    for i in 1:N
        if !sing_seen[i]
            push!(new_singularities, singularities[i])
        end
    end
    return new_singularities
end


"""
    critical_point_detection(vs, combine_distance, dist=s1dist; merge_heuristics=[combine_20]) -> Vector{Singularity}

Computes critical points of a vector/line field `vs`, given as an `AxisArray`.
Critical points with distance less or equal to `combine_distance` are
combined by averaging the coordinates and adding the respective indices. The
argument `dist` is a signed distance function for angles: choose [`s1dist`](@ref)
for vector fields, and [`p1dist`](@ref) for line fields; cf. [`compute_singularities`](@ref).
Heuristics listed as functions in `merge_heuristics`, cf. [`LCSParameters`](@ref),
are applied to combine singularities.

Returns a vector of [`Singularity`](@ref)s.
"""
function critical_point_detection(vs::AxisArray{<: SVector{2,T},2},
                                    combine_distance::Real,
                                    dist::Function=s1dist;
                                    merge_heuristics=[combine_20]
                                    )::Vector{Singularity{T}} where T <: Real
    singularities = compute_singularities(vs, dist)
    new_singularities = combine_singularities(singularities, combine_distance)
    for f in merge_heuristics
        new_singularities = f(new_singularities)
    end
    return new_singularities
end

"""
    singularity_detection(T, combine_distance; merge_heuristics=[combine_20]) -> Vector{Singularity}

Calculates line-field singularities of the first eigenvector of `T` by taking
a discrete differential-geometric approach. Singularities are calculated on each
cell. Singularities with distance less or equal to `combine_distance` are
combined by averaging the coordinates and adding the respective indices.
The heuristics listed in `merge_heuristics` are used to merge singularities,
cf. [`LCSParameters`](@ref).

Returns a vector of [`Singularity`](@ref)s.
"""
function singularity_detection(T::AxisArray{S,2},
                                combine_distance::Float64;
                                merge_heuristics=[combine_20]
                                ) where {S <: SymmetricTensor{2,2,<:Real,3}}
    ξ = map(t -> convert(SVector{2}, eigvecs(t)[:,1]), T)
    critical_point_detection(ξ, combine_distance, p1dist; merge_heuristics=merge_heuristics)
end

######################## closed orbit computations #############################
"""
    compute_returning_orbit(vf, seed::SVector{2}, save::Bool=false, maxiters=2000, tolerance=1e-8, max_orbit_length=20.0)

Computes returning orbits under the velocity field `vf`, originating from `seed`.
The optional argument `save` controls whether intermediate locations of the
returning orbit should be saved.
Returns a tuple of `orbit` and `statuscode` (`0` for success, `1` for `maxiters`
reached, `2` for out of bounds error, 3 for other error).
"""
function compute_returning_orbit(vf, seed::SVector{2,T}, save::Bool=false,
                maxiters::Int64=2000, tolerance::Float64=1e-8,
                max_orbit_length::Float64=20.0) where T <: Real
    condition(u, t, integrator) = seed[2] - u[2]
    affect!(integrator) = OrdinaryDiffEq.terminate!(integrator)
    cb = OrdinaryDiffEq.ContinuousCallback(condition, nothing, affect!)
    prob = OrdinaryDiffEq.ODEProblem(vf, seed, (0., max_orbit_length))
    try
        sol = OrdinaryDiffEq.solve(prob, OrdinaryDiffEq.Tsit5(), maxiters=maxiters,
                dense=false, save_everystep=save, reltol=tolerance, abstol=tolerance,
                callback=cb, verbose=false)
        retcode = 0
        if sol.retcode == :Terminated
            retcode = 0
        elseif sol.retcode == :MaxIters
            retcode = 1
        else
            retcode = 3
        end
        return (sol.u, retcode)
    catch e
        if isa(e, BoundsError)
    	    return (SArray{Tuple{2},T,1,2}[@SVector [NaN,NaN] ], 2)
        end
        rethrow(e)
    end
end

function Poincaré_return_distance(
                        vf,
                        seed::SVector{2,T},
                        save::Bool=false;
                        tolerance_ode::Float64=1e-8,
                        maxiters_ode::Int64=2000,
                        max_orbit_length::Float64=20.0
                        ) where T <: Real

    sol, retcode = compute_returning_orbit(vf, seed, save, maxiters_ode, tolerance_ode, max_orbit_length)
    # check if result due to callback
    if retcode == 0
        return sol[end][1] - seed[1]
    else
        return NaN
    end
end

function orient(T::AxisArray{SymmetricTensor{2,2,S1,3},2}, center::SVector{2,S2}) where {S1 <: Real, S2 <: Real}
    xspan, yspan = T.axes
    λ₁, λ₂, ξ₁, ξ₂, _, _ = tensor_invariants(T)
    Δλ = AxisArray(λ₂ .- λ₁, T.axes)
    Ω = SMatrix{2,2}(0., 1., -1., 0.)
    star = AxisArray([SVector{2}(x, y) - center for x in xspan.val, y in yspan.val], T.axes)
    c1 = AxisArray(sign.(dot.([Ω] .* star, ξ₁)), T.axes)
    ξ₁ .*= c1
    c2 = AxisArray(sign.(dot.(star, ξ₂)), T.axes)
    ξ₂ .*= c2
    LCScache(λ₁, λ₂, Δλ, c1, c2, ξ₁, ξ₂, star)
end

"""
    compute_closed_orbits(ps, ηfield, cache; rev=true, pmin=0.7, pmax=1.5, rdist=1e-4, tolerance_ode=1e-8, maxiters_ode=2000, maxiters_bisection=20)

Compute the (outermost) closed orbit for a given Poincaré section `ps`, a vector field
constructor `ηfield`, and an LCScache `cache`. Keyword arguments `pmin` and `pmax`
correspond to the range of shift parameters in which closed orbits are sought;
`rev` determines whether closed orbits are sought from the outside inwards (`true`)
or from the inside outwards (`false`). `rdist` sets the required return distance for
an orbit to be considered as closed. The parameter `maxiters_ode` gives the maximum number
of steps taken by the ODE solver when computing the closed orbit, the ode solver uses tolerance
given by `tolerance_ode`. The parameter `maxiters_bisection` gives the maximum number of iterations
used by the bisection algorithm to find closed orbits.
"""
function compute_closed_orbits(ps::AbstractVector{SVector{2,S1}},
                                ηfield,
                                cache;
                                rev::Bool=true,
                                pmin::Real=0.7,
                                pmax::Real=1.5,
                                rdist::Real=1e-4,
                                tolerance_ode::Float64=1e-8,
                                maxiters_ode::Int64=2000,
                                max_orbit_length::Float64=20.0,
                                maxiters_bisection::Int64=20,
                                only_enclosing=true,
                                only_smooth=true,
                                only_uniform=true
                                ) where {S1 <: Real}
    if cache isa LCScache # tensor-based LCS computation
        l1itp = ITP.LinearInterpolation(cache.λ₁)
        l2itp = ITP.LinearInterpolation(cache.λ₂)
    else # vector-field-based LCS computation
        nitp = ITP.LinearInterpolation(map(v -> norm(v)^2, cache))
    end
    # define local helper functions for the η⁺/η⁻ closed orbit detection
    prd(λ::Float64, σ::Bool, seed::SVector{2,S1}, cache) =
            Poincaré_return_distance(ηfield(λ, σ, cache), seed;
                tolerance_ode=tolerance_ode,
                maxiters_ode=maxiters_ode,
                max_orbit_length=max_orbit_length
                )

    # VERSION 2: 3D-interpolant
    # η(λ::Float64, signum::Bool) = begin
    #     α = min.(sqrt.(max.(λ₂.vals .- λ, 0) ./ Δλ.vals), 1)
    #     β = min.(sqrt.(max.(λ .- λ₁.vals, 0) ./ Δλ.vals), 1)
    #     return α .* ξ₁.vecs .+ (-1)^signum .* β .* ξ₂.vecs
    # end
    # λrange = range(pmin, stop=pmax, length=20)
    # ηdata = cat([η(λ, false) for λ in λrange]..., dims=3)
    # ηitp = ITP.scale(ITP.interpolate(ηdata,
    #         (ITP.BSpline(ITP.Cubic(ITP.Natural(ITP.OnGrid()))),
    #          ITP.BSpline(ITP.Cubic(ITP.Natural(ITP.OnGrid()))),
    #          ITP.BSpline(ITP.Linear()))),
    #                 xspan, yspan, λrange)
    # ηfield(λ::Float64) = OrdinaryDiffEq.ODEFunction((u, p, t) -> ηitp(u[1], u[2], λ))
    # prd(λ::Float64, seed::SVector{2,S}) = Poincaré_return_distance(ηfield(λ), seed)
    # END OF VERSION 2

    # go along the Poincaré section and solve for λ⁰ such that orbits close up
    vortices = EllipticBarrier{S1}[]
    idxs = rev ? (length(ps):-1:2) : (2:length(ps))
    for i in idxs
        if cache isa LCScache
            pmin_local = max(pmin, l1itp(ps[i][1],ps[i][2]))
            pmax_local = min(pmax, l2itp(ps[i][1],ps[i][2]))
            margin_step = (pmax_local - pmin_local)/20
            if !(margin_step > 0)
                continue
            end
        else #TODO: can something like the above be done for the constrained LCS setting too?
            pmin_local = pmin
            pmax_local = pmax
            margin_step = (pmax_local - pmin_local)/20
        end

        σ = false
        bisection_retcode, λ⁰ = bisection(λ -> prd(λ, σ, ps[i], cache), pmin_local, pmax_local, rdist, maxiters_bisection, margin_step )
        if bisection_retcode != zero_found
            σ = true
            bisection_retcode, λ⁰= bisection(λ -> prd(λ, σ, ps[i], cache), pmin_local, pmax_local, rdist, maxiters_bisection, margin_step)
        end
        if bisection_retcode == zero_found
            orbit, retcode = compute_returning_orbit(ηfield(λ⁰, σ, cache), ps[i], true, maxiters_ode, tolerance_ode, max_orbit_length)
    	    if retcode == 0
                closed = norm(orbit[1] - orbit[end]) <= rdist
                if cache isa LCScache
                    in_well_defined_squares = !only_smooth || in_defined_squares(orbit, cache)
<<<<<<< HEAD
		    uniform = !only_uniform || in_uniform_squares(orbit,λ⁰, cache)
=======
                    uniform = !only_uniform || in_uniform_squares(orbit,λ⁰, cache)
>>>>>>> 56902a10
                else
                    predicate = qs -> nitp(qs[1], qs[2]) >= λ⁰^2
                    in_well_defined_squares = true
<<<<<<< HEAD
		    uniform = !only_uniform || all(predicate, orbit)
=======
	                uniform = !only_uniform || all(predicate, orbit)
>>>>>>> 56902a10
                end

                contains_singularity = !only_enclosing || contains_point(orbit,ps[1])

        		if (closed && uniform && in_well_defined_squares && contains_singularity)
        		    push!(vortices, EllipticBarrier([qs.data for qs in orbit], ps[1], λ⁰, σ))
        		    rev && break
        		end
    	    end
        end
    end
    return vortices
end

"""
    ellipticLCS(T::AbstractArray, xspan, yspan, p; kwargs...)
    ellipticLCS(T::AxisArray, p; kwargs...)

Computes elliptic LCSs as null-geodesics of the Lorentzian metric tensor
field given by shifted versions of `T` on the 2D computational grid spanned
by `xspan` and `yspan`. `p` is a [`LCSParameters`](@ref)-type container of
computational parameters. Returns a list of `EllipticBarrier`-type objects.

The keyword arguments and their default values are:
*   `outermost=true`: only the outermost barriers, i.e., the vortex
    boundaries are returned, otherwise all detected transport barrieres;
*   `verbose=true`: show intermediate computational information;
*   `debug=false`: whether to use the debug mode, which avoids parallelization
    for more precise error messages.
*   `singularity_predicate = nothing`: provide an optional callback to reject certain singularity candidates.
"""
function ellipticLCS(T::AbstractMatrix{SymmetricTensor{2,2,S,3}},
                        xspan::AbstractRange{S},
                        yspan::AbstractRange{S},
                        p::LCSParameters=LCSParameters();
                        kwargs...) where S <: Real
    ellipticLCS(AxisArray(T, xspan, yspan), p; kwargs...)
end
function ellipticLCS(T::AxisArray{SymmetricTensor{2,2,S,3},2},
                        p::LCSParameters=LCSParameters();
                        verbose::Bool=true,
                        unique_vortices=true,
                        singularity_predicate=nothing,
                        suggested_centers = [],
                        kwargs...) where S <: Real
    # detect centers of elliptic (in the index sense) regions
    singularities = append!(suggested_centers,singularity_detection(T, p.indexradius; merge_heuristics=p.merge_heuristics))
    if singularity_predicate !== nothing
        singularities = filter(singularity_predicate,singularities)
    end
    verbose && @info "Found $(length(singularities)) singularities..."
    vortexcenters = singularities[getindices(singularities) .== 1]
    verbose && @info "Defined $(length(vortexcenters)) Poincaré sections..."

    vortices = findVortices(T, vortexcenters, p; verbose=verbose, kwargs...)
    if unique_vortices
        vortices = makeVortexListUnique(vortices, p.indexradius)
    end

    return vortices, singularities
end

function debugAt(
        T::AxisArray{SymmetricTensor{2,2,S,3},2},
        orientaround, startwhere= (orientaround .+ (0.0,0.1));
        p::LCSParameters=LCSParameters()
    ) where S

    cache = orient(T[:,:], @SVector [orientaround[1],orientaround[2]])
    l1itp = ITP.LinearInterpolation(cache.λ₁)
    l2itp = ITP.LinearInterpolation(cache.λ₂)
    result = []
    for σ ∈ [true,false]
        for λ ∈ range(p.pmin,stop=p.pmax,length=50)
            sol, retcode = compute_returning_orbit(
                ηfield(λ, σ, cache),
                (@SVector Float64[startwhere[1],startwhere[2]]), true, p.maxiters_ode,p.tolerance_ode,
                p.max_orbit_length
            )
            push!(result,sol)
        end
    end

    prd(λ::Float64, σ::Bool, seed, cache) =
            Poincaré_return_distance(ηfield(λ, σ, cache), seed;
                tolerance_ode=p.tolerance_ode,
                maxiters_ode=p.maxiters_ode,
                max_orbit_length=p.max_orbit_length
                )
    result2 = []
    for σ ∈ [true,false]
        lamrange = range(p.pmin,stop=p.pmax,length=30)
        push!(result2,
            (lamrange, map(x->prd(x,σ,(@SVector Float64[startwhere[1],startwhere[2]]),cache), lamrange))
            )
    end

    pmin_local = max(p.pmin, l1itp(startwhere[1],startwhere[2]))
    pmax_local = min(p.pmax, l2itp(startwhere[1],startwhere[2]))
    println("pmin_local is $pmin_local and pmax_local is $pmax_local")
    margin_step = (pmax_local - pmin_local)/20

    result3 = (
        bisection(λ -> prd(λ, true, (@SVector Float64[startwhere[1],startwhere[2]]), cache), pmin_local, pmax_local, p.rdist, p.maxiters_bisection, margin_step ),
        bisection(λ -> prd(λ, false, (@SVector Float64[startwhere[1],startwhere[2]]), cache), pmin_local, pmax_local, p.rdist, p.maxiters_bisection, margin_step )
        )
    return result,result2,result3
end

# vector field constructor function
@inline function ηfield(λ::Float64, σ::Bool, c::LCScache)
    @. c.α = min(sqrt(max(c.λ₂ - λ, eps()) / c.Δ), 1.0)
    @. c.β = min(sqrt(max(λ - c.λ₁, eps()) / c.Δ), 1.0)
    @. c.η = c.α * c.ξ₁ + ((-1) ^ σ) * c.β * c.ξ₂

    itp = ITP.LinearInterpolation(c.η)

    function unit_length_itp(u,p,t)
	    result = itp(u[1],u[2])
        normresult = sqrt(result[1]^2 + result[2]^2)
	    return normresult == 0 ? result :  result / normresult
	end
	return OrdinaryDiffEq.ODEFunction(unit_length_itp)
end

function findVortices(T::AxisArray{SymmetricTensor{2,2,S,3},2},
                        vortexcenters::Vector{Singularity{U}},
                        p::LCSParameters=LCSParameters();
                        outermost::Bool=true,
                        verbose::Bool=true,
                        debug::Bool=false,
                        ) where {S <: Real, U <: Real}
    xspan = T.axes[1]
    xmax = xspan[end]

    #This is where results go
    vortices = EllipticVortex{S}[]

    #Type of restricted field is quite complex, therefore make a variable for it here
    Ttype = AxisArrays.AxisArray{
     SymmetricTensor{2,2,S,3}, 2,
     Array{SymmetricTensor{2,2,S,3},2},
     Tuple{AxisArrays.Axis{:row,StepRangeLen{S,Base.TwicePrecision{S},Base.TwicePrecision{S}}},
           AxisArrays.Axis{:col,StepRangeLen{S,Base.TwicePrecision{S},Base.TwicePrecision{S}}}}
       }

    # We make two remote channels. The master process pushes to jobs_rc in order
    # (vx, vy, vr, p, outermost, T_local):
    #     * vx::S,vy::S (coordinates of vortex center)
    #     * vr::S (length of Poincaré section)
    #     * p::LCSParameters
    #     * T_local (A local copy of the tensor field)
    #     * outermost::Bool (whether to only search for outermost barriers)
    # Worker processes/tasks take elements from jobs_rc, calculate barriers, and put
    # the results in results_rc

    #How many vortex centers we have
    num_jobs = length(vortexcenters)

    jobs_queue_length = debug ? num_jobs : nprocs()
    results_queue_length = debug ? num_jobs : 2*nprocs()

    jobs_rc = RemoteChannel(() -> Channel{Tuple{S,S,S,LCSParameters,Bool,Ttype}}(jobs_queue_length))
    results_rc = RemoteChannel(() -> Channel{Tuple{S,S,Vector{EllipticBarrier{S}}}}(results_queue_length))

    #Producer job
    function makejob(vc)
            # set up Poincaré section
            vx = vc.coords[1]
            vy = vc.coords[2]
            vr = xspan[findlast(x -> x <= vx + p.boxradius, xspan.val)]
            # localize tensor field
            T_local = T[ClosedInterval(vx - p.boxradius, vx + p.boxradius), ClosedInterval(vy - p.boxradius, vy + p.boxradius)]
            put!(jobs_rc, (vx, vy, vr, p, outermost, T_local))
    end

    #Start an asynchronous producer task that puts stuff onto jobs_rc
    if !debug
        producer_task = @async try
                map(makejob,vortexcenters)
		isopen(jobs_rc) && close(jobs_rc)
            catch e
                print("Error in producing jobs for workers: ")
                println(e)
                flush(stdout)
		isopen(results_rc) && close(results_rc)
		isopen(jobs_rc) && close(jobs_rc)
        end
    else
        map(makejob,vortexcenters)
        close(jobs_rc)
    end

    #This is run as consumer job on workers
    function consumer_job()
        error_on_take=false
        try
            num_processed=0
            while true
                if debug && num_processed == num_jobs
                    close(results_rc)
                    return 0
                end

                error_on_take=true
                vx, vy, vr, p, outermost, T_local = take!(jobs_rc)
                error_on_take=false
                vs = range(vx, stop=vr, length=1+ceil(Int, (vr - vx) / p.boxradius * p.n_seeds))

                cache = orient(T_local[:,:], @SVector [vx,vy])
                ps = SVector{2}.(vs, vy)

                result = compute_closed_orbits(ps, ηfield, cache;
                        rev=outermost, pmin=p.pmin, pmax=p.pmax, rdist=p.rdist,
                        tolerance_ode=p.tolerance_ode, maxiters_ode=p.maxiters_ode,
                        max_orbit_length=p.max_orbit_length,
                        maxiters_bisection=p.maxiters_bisection,
                        only_enclosing=p.only_enclosing,
                        only_smooth=p.only_smooth,
                        only_uniform=p.only_uniform
                        )
                put!(results_rc, (vx, vy, result))
                num_processed += 1
            end
        catch e
            if debug
                rethrow(e)
            end

            if error_on_take && !isopen(jobs_rc)
		    return 0
            else
                print("Worker: ")
                println(e)
                flush(stdout)
                isopen(results_rc) && close(results_rc)
                return 1
            end
        end
    end # consumer_job

    #Start the consumer jobs
    if debug
        @info "Starting vortex-calculation"
        consumer_job()
        @info "Done with vortex-calculation"
    else
        consumer_jobs = map(p -> remotecall(consumer_job, p), workers())
    end

    num_barriers = 0
    if verbose
        pm = Progress(num_jobs, desc="Detecting vortices")
    end
    map(1:num_jobs) do i
        vx, vy, barriers = take!(results_rc)
        num_barriers += length(barriers)
        if verbose
            ProgressMeter.next!(pm; showvalues=[(:num_barriers, num_barriers)])
        end
        push!(vortices, EllipticVortex((@SVector [vx, vy]), barriers))
    end

    if !debug
        #Cleanup, make sure everything finished etc...
        wait(producer_task)
        isopen(jobs_rc) && close(jobs_rc)
        isopen(results_rc) && close(results_rc)
        if 1 ∈ wait.(consumer_jobs)
            raise(AssertionError("Caught error on worker"))
        end
    end

    #Get rid of vortices without barriers
    vortexlist = filter(v -> !isempty(v.barriers), vortices)
    verbose && @info "Found $(sum(map(v -> length(v.barriers), vortexlist))) elliptic barriers in total."
    return vortexlist
end

#TODO: Document this more etc...
function makeVortexListUnique(vortices::Vector{EllipticVortex{T}},indexradius)  where T <: Real
    N = length(vortices)
    if N == 0
        return vortices
    end
    which_not_to_add = falses(N)
    vortexcenters  = [v.center for v in vortices]
    vortexcenters_tree = NN.KDTree(vortexcenters, Dists.Euclidean())
    result = typeof(vortices[1])[]
    for i in 1:N
        which_not_to_add[i] && continue
        idxs2 = NN.inrange(vortexcenters_tree,vortexcenters[i], 2*indexradius)
        for j in idxs2
            j == i && continue
	    c1 = [(@SVector T[p[1],p[2]]) for p in vortices[j].barriers[1].curve]
	    c2 = [(@SVector T[p[1],p[2]]) for p in vortices[i].barriers[1].curve]
            if contains_point(c1,vortexcenters[i]) || contains_point(c2,vortexcenters[j])
                which_not_to_add[j] = true
            end
        end
        push!(result,vortices[i])
    end
    return result
end

"""
    constrainedLCS(T::AbstractArray, xspan, yspan, p; kwargs...)
    constrainedLCS(T::AxisArray, p; kwargs...)

Computes constrained transport barriers as closed orbits of the transport vector
field on the 2D computational grid spanned by `xspan` and `yspan`.
`p` is an [`LCSParameters`](@ref)-type container of computational parameters.
Returns a list of `EllipticBarrier`-type objects.

The keyword arguments and their default values are:
*   `outermost=true`: only the outermost barriers, i.e., the vortex
    boundaries are returned, otherwise all detected transport barrieres;
*   `verbose=true`: show intermediate computational information
*   `debug=false`: whether to use the debug mode, which avoids parallelization
    for more precise error messages.
"""
function constrainedLCS(q::AbstractMatrix{SVector{2,<:Real}},
                        xspan::AbstractRange{<:Real},
                        yspan::AbstractRange{<:Real},
                        p::LCSParameters=LCSParameters();
                        kwargs...)
    constrainedLCS(AxisArray(q, xspan, yspan), p; kwargs...)
end
function constrainedLCS(q::AxisArray{SVector{2,S},2},
                        p::LCSParameters=LCSParameters();
                        outermost::Bool=true,
                        verbose::Bool=true,
                        debug=false) where S <: Real
    # detect centers of elliptic (in the index sense) regions
    xspan = q.axes[1]
    xmax = xspan[end]
    critpts = critical_point_detection(q, p.indexradius; merge_heuristics=p.merge_heuristics)
    verbose && @info "Found $(length(critpts)) critical points..."
    vortexcenters = critpts[getindices(critpts) .== 1]
    verbose && @info "Defined $(length(vortexcenters)) Poincaré sections..."

    vortices = EllipticVortex{S}[]

    #Type of restricted field is quite complex, therefore make a variable for it here
    qType = AxisArrays.AxisArray{
     SVector{2,S}, 2,
     Array{SVector{2,S},2},
     Tuple{AxisArrays.Axis{:row,StepRangeLen{S,Base.TwicePrecision{S},Base.TwicePrecision{S}}},
           AxisArrays.Axis{:col,StepRangeLen{S,Base.TwicePrecision{S},Base.TwicePrecision{S}}}
          }
        }

    # We make two remote channels. The master process pushes to jobs_rc in order
    # (vx, vy, vr, p, outermost, T_local):
    #     * vx::S,vy::S (coordinates of vortex center)
    #     * vr::S (length of Poincaré section)
    #     * p::LCSParameters
    #     * q_local (A local copy of the vector field)
    #     * outermost::Bool (whether to only search for outermost barriers)
    # Worker processes/tasks take elements from jobs_rc, calculate barriers, and put
    # the results in results_rc
    num_jobs = length(vortexcenters)

    jobs_queue_length = debug ? num_jobs : nprocs()
    results_queue_length = debug ? num_jobs : 2*nprocs()


    jobs_rc = RemoteChannel(() -> Channel{Tuple{S,S,S,LCSParameters,Bool,qType}}(nprocs()))
    results_rc = RemoteChannel(() -> Channel{Tuple{S,S,Vector{EllipticBarrier{S}}}}(2*nprocs()))

    #Producer job
    function makejob(vc)
            # set up Poincaré section
            vx = vc.coords[1]
            vy = vc.coords[2]
            vr = xspan[findlast(x -> x <= vx + p.boxradius, xspan.val)]
            # localize tensor field
            q_local = q[ClosedInterval(vx - p.boxradius, vx + p.boxradius), ClosedInterval(vy - p.boxradius, vy + p.boxradius)]
            put!(jobs_rc, (vx, vy, vr, p, outermost, q_local))
    end

    #Start an asynchronous producer task that puts stuff onto jobs_rc
    if !debug
        producer_task = @async try
                map(makejob,vortexcenters)
                isopen(jobs_rc) && close(jobs_rc)
            catch e
                print("Error in producing jobs for workers: ")
                println(e)
                flush(stdout)
                close(jobs_rc)
                close(results_rc)
        end
    else
        map(makejob,vortexcenters)
        close(jobs_rc)
    end


    #This is run as consumer job on workers
    function consumer_job()
        error_on_take=false #See whether the take call failed
        try
            num_processed=0
            while true
                if debug && num_processed == num_jobs
                    close(results_rc)
                    return 0
                end

                error_on_take=true
                vx, vy, vr, p, outermost, q_local = take!(jobs_rc)
                error_on_take=false

                vs = range(vx, stop=vr, length=1+ceil(Int, (vr - vx) / p.boxradius * p.n_seeds))
                ps = SVector{2}.(vs, vy)

                Ω = SMatrix{2,2}(0., 1., -1., 0.)
                cache = deepcopy(q_local)
                normsqq = map(v -> norm(v)^2, q_local)
                nitp = ITP.LinearInterpolation(normsqq)
                invnormsqq = map(x -> iszero(x) ? one(x) : inv(x), normsqq)
                @inline function ηfield(λ, s, cache)
                    cache .= sqrt.(max.(normsqq .- (λ^2), 0)) .* invnormsqq .* q_local +
                                    ((-1)^s * λ) .* invnormsqq .* [Ω] .* q_local
                    itp = ITP.LinearInterpolation(cache)
                    return OrdinaryDiffEq.ODEFunction((u, p ,t) -> itp(u[1], u[2]))
                end

                result = compute_closed_orbits(ps, ηfield, cache;
                        rev=outermost, pmin=p.pmin, pmax=p.pmax, rdist=p.rdist,
                        tolerance_ode=p.tolerance_ode, maxiters_ode=p.maxiters_ode,
                        max_orbit_length=p.max_orbit_length,
                        maxiters_bisection=p.maxiters_bisection,
                        only_enclosing=p.only_enclosing,
                        only_smooth=p.only_smooth
                        )
                put!(results_rc, (vx, vy, result))
                num_processed += 1
            end
        catch e
            if debug
                rethrow(e)
            end
            if !isopen(jobs_rc) && error_on_take
                return 0
            else
                print("Worker: ")
                println(e)
                flush(stdout)
                isopen(results_rc) && close(results_rc)
                return 1
            end
        end
    end # consumer_job

    if debug
        @info "Starting vortex-calculation"
        consumer_job()
        @info "Done with vortex-calculation"
    else
        consumer_jobs = map(p -> remotecall(consumer_job, p), workers())
    end

    num_barriers = 0
    if verbose
        pm = Progress(num_jobs, desc="Detecting vortices")
    end
    map(1:num_jobs) do i
        vx, vy, barriers = take!(results_rc)
        num_barriers += length(barriers)
        if verbose
            ProgressMeter.next!(pm; showvalues=[(:num_barriers, num_barriers)])
        end
        push!(vortices, EllipticVortex((@SVector [vx, vy]), barriers))
    end

    if !debug
        #Cleanup, make sure everything finished etc...
        wait(producer_task)
        isopen(jobs_rc) && close(jobs_rc)
        isopen(results_rc) && close(results_rc)
        if 1 ∈ wait.(consumer_jobs)
            raise(AssertionError("Caught error on worker"))
        end
    end

    #Get rid of vortices without barriers
    vortexlist = filter(v -> !isempty(v.barriers), vortices)
    verbose && @info "Found $(sum(map(v -> length(v.barriers), vortexlist))) elliptic barriers in total."
    return vortexlist, critpts
end


function in_defined_squares(xs, cache)
    xspan = cache.η.axes[1].val
    yspan = cache.η.axes[2].val
    nx = length(xspan)
    ny = length(yspan)

    for x in xs
	xid, _ = gooddivrem((nx-1)*(x[1] - xspan[1])/(xspan[end] - xspan[1] + step(xspan)), 1.0)
	yid, _ = gooddivrem((ny-1)*(x[2] - yspan[1])/(yspan[end] - yspan[1] + step(xspan)), 1.0)

        xid = xid == nx ? nx - 1 : xid
        yid = yid == ny ? ny - 1 : yid

        ps = [cache.η[xid + di + 1,yid + dj + 1] for di in [0,1], dj in [0,1]]

        for i in 1:4
    	    for j in (i+1):4
                if ps[i] ⋅ ps[j]  < 0
                    return false
                end
            end
        end
    end
    return true
end

function in_uniform_squares(xs, λ⁰,cache)
    xspan = cache.η.axes[1].val
    yspan = cache.η.axes[2].val
    nx = length(xspan)
    ny = length(yspan)

    for x in xs
	xid, _ = gooddivrem((nx-1)*(x[1] - xspan[1])/(xspan[end] - xspan[1] + step(xspan)), 1.0)
	yid, _ = gooddivrem((ny-1)*(x[2] - yspan[1])/(yspan[end] - yspan[1] + step(yspan)), 1.0)

        xid = xid == nx ? nx - 1 : xid
        yid = yid == ny ? ny - 1 : yid

        l1s = [cache.λ₁[xid + di + 1,yid + dj + 1] for di in [0,1], dj in [0,1]]
        l2s = [cache.λ₂[xid + di + 1,yid + dj + 1] for di in [0,1], dj in [0,1]]

        for i in 1:4
	if ! (l1s[i] <= λ⁰ <= l2s[i])
		return false
	    end
	end
    end
    return true
end


function contains_point(xs, point_to_check)
    points_to_center = [x - point_to_check for x in xs]
    angles = [atan(x[2], x[1]) for x in points_to_center]
    lx = length(xs)
    res = 0.0
    for i in 0:(lx-1)
        res += s1dist(angles[i+1], angles[((i+1) % lx) + 1])
    end
    res /= 2π
    return (round(Int,res) != 0)
end

"""
<<<<<<< HEAD
=======
    materialbarriers(odefun,xspan,yspan, tspan,lcsp; [on_torus=false])

Calculates material barriers to diffusive and stochastic transport.
>>>>>>> 56902a10
"""
function materialbarriersTensors(odefun,xspan,yspan, tspan,lcsp;
        δ=1e-6,tolerance=1e-6, p=nothing,on_torus=false,kwargs...
        )
    P0 = AxisArray(SVector{2}.(xspan, yspan'), xspan, yspan)
    T0 = pmap(u -> av_weighted_CG_tensor(odefun, u, tspan, δ;
            p=p, tolerance=tolerance),P0; batch_size=div(length(xspan)*length(yspan),Distributed.nprocs()))
    if !on_torus
        T = T0
    else
        xmin = xspan[1]
        xmax = xspan[end] + step(xspan)
        xdiff = xmax - xmin
        ymin =  yspan[1]
        ymax = yspan[end] + step(yspan)
        ydiff = ymax - ymin
        nx = length(xspan)
        ny = length(yspan)
        xrange = range(xmin - xdiff, stop = xmax + xdiff, length=3*nx+1)[1:end-1]
        yrange = range(ymin - ydiff, stop = ymax + ydiff, length=3*ny+1)[1:end-1]
        T3 =  hcat(T0,T0,T0)
        T = AxisArray(vcat(T3,T3,T3),xrange,yrange)
        predicate = x-> (xmin <=  x.coords[1] < xmax) && (ymin <= x.coords[2] < ymax)
    end
    return T,T0
end

"""
    materialbarriers(odefun,xspan,yspan, tspan,lcsp; [on_torus=false]

Calculates material barriers to diffusive and stochastic transport.
"""
function materialbarriers(odefun,xspan,yspan, tspan,lcsp;
        δ=1e-6,tolerance=1e-6, p=nothing,on_torus=false,kwargs...
        )
    T,T0 = materialbarriersTensors(odefun,xspan,yspan,tspan,lcsp;
        δ=δ, tolerance=tolerance, p=p,on_torus=on_torus,kwargs...
        )
    if !on_torus
        predicate = x->true
    else
        xmin = xspan[1]
        xmax = xspan[end] + step(xspan)
        ymin =  yspan[1]
        ymax = yspan[end] + step(yspan)
        predicate = x-> (xmin <=  x.coords[1] < xmax) && (ymin <= x.coords[2] < ymax)
    end
    vortices, singularities = ellipticLCS(T, lcsp; singularity_predicate=predicate, kwargs...)
    return vortices,singularities, tensor_invariants(T0)[5]
end

### Some convenience functions

function flow(odefun, u::EllipticBarrier{T}, tspan; kwargs...) where {T <: Real}
    nt = length(tspan)
    nc = length(u.curve)
    newcurves = map(x->flow(odefun,(@SVector [x[1],x[2]]),tspan; kwargs...),u.curve)
    newcurves2 = Vector{Tuple{T,T}}[]
    for i in 1:nt
        curcurve = Tuple{T,T}[]
        for j in 1:nc
            push!(curcurve, (newcurves[j][i][1], newcurves[j][i][2]))
        end
        push!(newcurves2,curcurve)
    end
    newcores = flow(odefun,u.core, tspan; kwargs...)
    return [EllipticBarrier{T}(newcurves2[i],newcores[i],u.p,u.s) for i in 1:nt]
end

function flow(odefun,u::Singularity{T},tspan; kwargs...) where {T <: Real}
    nt = length(tspan)
    newcoords = flow(odefun,u.coords,tspan; kwargs...)
    return [Singuarity{T}(newcoords[i],u.index) for i in 1:nt]
end

function flow(odefun, u::EllipticVortex{T},tspan;kwargs...) where {T <: Real}
    newbarriers = [flow(odefun,b,tspan; kwargs...) for b in u.barriers]
    newbarriers2 = Vector{EllipticBarrier{T}}[]
    nt = length(tspan)
    nb = length(u.barriers)
    for i in 1:nt
        curbarriers = EllipticBarrier{T}[]
        for j in 1:nb
            push!(curbarriers,newbarriers[j][i])
        end
        push!(newbarriers2,curbarriers)
    end
    newcenters = flow(odefun,u.center,tspan; kwargs...)
    return [EllipticVortex{T}(newcenters[i],newbarriers2[i]) for i in 1:nt]
end<|MERGE_RESOLUTION|>--- conflicted
+++ resolved
@@ -684,19 +684,11 @@
                 closed = norm(orbit[1] - orbit[end]) <= rdist
                 if cache isa LCScache
                     in_well_defined_squares = !only_smooth || in_defined_squares(orbit, cache)
-<<<<<<< HEAD
-		    uniform = !only_uniform || in_uniform_squares(orbit,λ⁰, cache)
-=======
                     uniform = !only_uniform || in_uniform_squares(orbit,λ⁰, cache)
->>>>>>> 56902a10
                 else
                     predicate = qs -> nitp(qs[1], qs[2]) >= λ⁰^2
                     in_well_defined_squares = true
-<<<<<<< HEAD
-		    uniform = !only_uniform || all(predicate, orbit)
-=======
 	                uniform = !only_uniform || all(predicate, orbit)
->>>>>>> 56902a10
                 end
 
                 contains_singularity = !only_enclosing || contains_point(orbit,ps[1])
@@ -1255,14 +1247,6 @@
     return (round(Int,res) != 0)
 end
 
-"""
-<<<<<<< HEAD
-=======
-    materialbarriers(odefun,xspan,yspan, tspan,lcsp; [on_torus=false])
-
-Calculates material barriers to diffusive and stochastic transport.
->>>>>>> 56902a10
-"""
 function materialbarriersTensors(odefun,xspan,yspan, tspan,lcsp;
         δ=1e-6,tolerance=1e-6, p=nothing,on_torus=false,kwargs...
         )
