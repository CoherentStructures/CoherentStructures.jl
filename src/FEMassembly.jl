--- conflicted
+++ resolved
@@ -9,31 +9,15 @@
     assembleStiffnessMatrix(ctx,A,[p; bdata])
 
 Assemble the stiffness-matrix for a symmetric bilinear form
-<<<<<<< HEAD
-``a(u,v) = \int \nabla u(x)\cdot A(x)\nabla v(x) f(x) dx``
-
+```math
+a(u,v) = \int \nabla u(x)\cdot A(x)\nabla v(x)f(x) dx
+```
 The integral is approximated using quadrature.
-
-The values of `f(x)` are taken from `ctx.mass_weights`,
-and should be ordered in the same way as `ctx.quadrature_points`
-
-`A` is a function that returns a  `SymmetricTensor` and has one of the following forms:
-
-- `A(x::Vector{Float64})`
-
-- `A(x::Vec{dim})`
-
-- `A(x::Vec{dim}, index::Int, p)`. Here x is equal to `ctx.quadrature_points[index]`, and `p` is that which is passed to `assembleStiffnessMatrix`
-=======
-```math
-a(u,v) = \int \nabla u(x) A(x) v(x) dx
-```
-where the integral is approximated using quadrature.
 `A` is a function that returns a `Tensors.SymmetricTensor` and has one of the following forms:
    * `A(x::Vector{Float64})`
    * `A(x::Vec{dim})`
    * `A(x::Vec{dim}, index::Int, p)`. Here x is equal to `ctx.quadrature_points[index]`, and `p` is that which is passed to `assembleStiffnessMatrix`
->>>>>>> f7a395bd
+
 The ordering of the result is in dof order, except that boundary conditions from `bdata` are applied. The default is natural boundary conditions.
 """
 function assembleStiffnessMatrix{dim}(
@@ -102,19 +86,11 @@
     assembleMassMatrix(ctx;[bdata,lumped=false])
 
 Assemble the mass matrix
-<<<<<<< HEAD
-``M_{i,j} = \int \varphi_j(x) \varphi_i(x) f(x)dx``
-
-The integral is approximated using quadrature.
-
-The values of `f(x)` are taken from `ctx.mass_weights`,
-=======
 ```math
 M_{i,j} = \int \varphi_j(x) \varphi_i(x) f(x)d\lambda^d
 ```
-using numerical quadrature. The values of `f(x)` are taken from `ctx.mass_weights`,
->>>>>>> f7a395bd
-and should be ordered in the same way as `ctx.quadrature_points`
+The integral is approximated using numerical quadrature.
+The values of `f(x)` are taken from `ctx.mass_weights`, and should be ordered in the same way as `ctx.quadrature_points`
 
 The result is ordered in a way so as to be usable with a stiffness matrix
 with boundary data `bdata`.
