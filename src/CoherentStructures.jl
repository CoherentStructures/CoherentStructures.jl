--- conflicted
+++ resolved
@@ -52,12 +52,7 @@
     include("streammacros.jl")
 
     ##Definitions of velocity fields
-<<<<<<< HEAD
-    #TODO 1.0
-    #include("velocityfields.jl")
-=======
     include("velocityfields.jl")
->>>>>>> ae25421b
 
     ##Extensions to JuAFEM dealing with non-curved grids
     ##Support for evaluating functions at grid points, delaunay Triangulations
