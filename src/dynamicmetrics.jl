--- conflicted
+++ resolved
@@ -152,17 +152,12 @@
     result_type(d.Smetric, a, b)
 end
 
-<<<<<<< HEAD
 @inline eval_space(::STmetric, 
                    a::AbstractArray, 
                    b::AbstractArray, 
                    sm::Distances.Metric, 
                    dim::Int, q::Int) = 
    Distances.colwise(sm, reshape(a, dim, q), reshape(b, dim, q))
-=======
-@inline eval_space(::STmetric, a::AbstractArray, b::AbstractArray, sm::Dists.Metric, dim::Int, q::Int) = Dists.colwise(sm, reshape(a, dim, q), reshape(b, dim, q))
->>>>>>> a6e9872f
-
 @inline reduce_time(::STmetric, s, p) = vecnorm(s, p)
 # @inline reduce_time(::STmetric, s, p, q) = q^(-inv(p)) * vecnorm(s, p)
 
