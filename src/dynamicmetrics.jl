--- conflicted
+++ resolved
@@ -16,13 +16,9 @@
 For dimensions without periodicity put `Inf` in the respective component.
 
 # Example
-<<<<<<< HEAD
-```
-=======
 ```jldoctest
 julia> using Distances
 
->>>>>>> 7475b413
 julia> x, y, L = [0.0, 0.0], [0.7, 0.0], [0.5, Inf]
 ([0.0, 0.0], [0.7, 0.0], [0.5, Inf])
 
