#(c) 2017 Nathanael Schilling
#Implementation of TO methods from Froyland & Junge's FEM paper
#And L2-Galerkin approximation of TO

using JuAFEM # TODO: remove this and make package usage explicit!
# zero2D = zero(Vec{2}) # seems unused currently
const one2D = e1 + e2

#Currently only works on a rectangular grid that must be specified in advance
function nonAdaptiveTO(ctx::gridContext{2},inverse_flow_map::Function)
    LL = ctx.spatialBounds[1]
    UR = ctx.spatialBounds[2]
    n = ctx.n
    result = spzeros(n,n)
    for j in 1:n
        current_point = ctx.grid.nodes[j].x
        jdof = (ctx.node_to_dof)[j]
        try
            #TODO: Is using the Vec{2} type here slower than using Arrays?
            pointPullback = Vec{2}(min.(UR - 1e-15one2D, max.(LL + 1e-15*one2D, inverse_flow_map(current_point))))
            #TODO: Don't doo this pointwise, but pass whole vector to locatePoint
            #TODO: can't I use evaluate_function here?
            local_coords, nodelist = locatePoint(ctx,pointPullback)
            for  (i,nodeid) in enumerate(nodelist)
                result[jdof,ctx.node_to_dof[nodeid]] = JuAFEM.value(ctx.ip,i,local_coords)
            end
            catch y
                if !isa(y, DomainError)
                    throw(y)
                end
                print("Inverse flow map gave result outside of domain!")
                #pointPullback = Vec{2}(min.((1+1e-6)*one2D, max.(1e-6*one2D, inverse_flow_map(current_point))))
                pointPullback = inverse_flow_map(current_point)
                print(pointPullback)
                #TODO: What do we do if the point is outside of the triangulation?
            end
    end
    return result
end

#TODO Rename functions name in this file to something more consistent
#Note that it seems like this function is broken somehow TODO: Fix this.
function adaptiveTO(ctx::gridContext{2},flow_map::Function,quadrature_order=default_quadrature_order)
    n = ctx.n
    new_nodes_in_dof_order = [ Vec{2}(flow_map(ctx.grid.nodes[ctx.dof_to_node[j]].x)) for j in 1:n ]

    new_ctx = gridContext{2}(Triangle, new_nodes_in_dof_order, quadrature_order=quadrature_order)
    #Now we just need to reorder K2 to have the ordering of the dofs of the original ctx
    I, J, V = findnz(assembleStiffnessMatrix(new_ctx))
    # Nate's version
    # result = spzeros(n,n)
    # for i in eachindex(I,J,V)
    #     #The node-ordering of the grid in new_ctx is the dof-ordering of the grid in ctx
    #     result[new_ctx.dof_to_node[I[i]],new_ctx.dof_to_node[J[i]]] = V[i]
    # end
    # end of Nate's version
    # Daniel's version
    I .= new_ctx.dof_to_node[I]
    J .= new_ctx.dof_to_node[J]
    result = sparse(I,J,V,n,n)
    return result
end


#L2-Galerkin approximation of Transfer Operator
#TODO: Can this be written without any dependence on the dimension?
#TODO: Implement this for multiple timesteps
#TODO: Implement this for missing data
function L2GalerkinTOFromInverse(ctx::gridContext{2},flow_map::Function)
    DL2 = spzeros(ctx.n,ctx.n)
    cv::CellScalarValues{2} = CellScalarValues(ctx.qr, ctx.ip)
    nshapefuncs = getnbasefunctions(cv)         # number of basis functions
    dofs::Vector{Int} = zeros(nshapefuncs)
    index::Int = 1 #Counter to know the number of the current quadrature point

    #TODO: allow for using a different ctx here, e.g. like in the adaptiveTO settings
    @inbounds for (cellnumber, cell) in enumerate(CellIterator(ctx.dh))
        JuAFEM.reinit!(cv,cell)
        celldofs!(dofs,ctx.dh,cellnumber)
        #Iterate over all quadrature points in the cell
        for q in 1:getnquadpoints(cv) # loop over quadrature points
<<<<<<< HEAD
            dΩ::Float64 = getdetJdV(cv,q)
            TQ::Vec{2,Float64} = flow_map(ctx.quadrature_points[index])
=======
            const dΩ::Float64 = getdetJdV(cv,q)
            TQ::Vec{2,Float64} = Vec{2}(flow_map(ctx.quadrature_points[index]))
>>>>>>> 9ead3c42
            try
                local_coords::Vec{2,Float64}, nodes::Vector{Int} = locatePoint(ctx,TQ)
                for (shape_fun_num,j) in enumerate(nodes)
                    for i in 1:nshapefuncs
                        φ::Float64 = shape_value(cv,q,i)
                        ψ::Float64 = JuAFEM.value(ctx.ip,shape_fun_num,local_coords)
                        DL2[dofs[i],ctx.node_to_dof[j]] += dΩ*φ*ψ
                    end
                end
            catch y
                if !isa(y,DomainError)
                    throw(y)
                end
                print("Flow map gave result $TQ outside of domain!")
            end
            index += 1
        end
    end
    return DL2
end

function L2GalerkinTO(ctx::gridContext{2},flow_map::Function)
    DL2 = spzeros(ctx.n,ctx.n)
    cv::CellScalarValues{2} = CellScalarValues(ctx.qr, ctx.ip)
    nshapefuncs = getnbasefunctions(cv)         # number of basis functions
    dofs::Vector{Int} = zeros(nshapefuncs)
    index::Int = 1 #Counter to know the number of the current quadrature point

    #TODO: allow for using a different ctx here, e.g. like in the adaptiveTO settings
    @inbounds for (cellnumber, cell) in enumerate(CellIterator(ctx.dh))
        JuAFEM.reinit!(cv,cell)
        celldofs!(dofs,ctx.dh,cellnumber)
        #Iterate over all quadrature points in the cell
        for q in 1:getnquadpoints(cv) # loop over quadrature points
<<<<<<< HEAD
            dΩ::Float64 = getdetJdV(cv,q)
            TQ::Vec{2,Float64} = flow_map(ctx.quadrature_points[index])
=======
            const dΩ::Float64 = getdetJdV(cv,q)
            TQ::Vec{2,Float64} = Vec{2}(flow_map(ctx.quadrature_points[index]))
>>>>>>> 9ead3c42
            try
                local_coords::Vec{2,Float64}, nodes::Vector{Int} = locatePoint(ctx,TQ)
                for (shape_fun_num,i) in enumerate(nodes)
                    for j in 1:nshapefuncs
                        φ::Float64 = shape_value(cv,q,j)
                        ψ::Float64 = JuAFEM.value(ctx.ip,shape_fun_num,local_coords)
                        DL2[ctx.node_to_dof[i],dofs[j]] += dΩ*φ*ψ
                    end
                end
            catch y
                if !isa(y,DomainError)
                    throw(y)
                end
                print("Flow map gave result $TQ outside of domain!")
            end
            index += 1
        end
    end
    return DL2
end<|MERGE_RESOLUTION|>--- conflicted
+++ resolved
@@ -79,13 +79,8 @@
         celldofs!(dofs,ctx.dh,cellnumber)
         #Iterate over all quadrature points in the cell
         for q in 1:getnquadpoints(cv) # loop over quadrature points
-<<<<<<< HEAD
             dΩ::Float64 = getdetJdV(cv,q)
-            TQ::Vec{2,Float64} = flow_map(ctx.quadrature_points[index])
-=======
-            const dΩ::Float64 = getdetJdV(cv,q)
             TQ::Vec{2,Float64} = Vec{2}(flow_map(ctx.quadrature_points[index]))
->>>>>>> 9ead3c42
             try
                 local_coords::Vec{2,Float64}, nodes::Vector{Int} = locatePoint(ctx,TQ)
                 for (shape_fun_num,j) in enumerate(nodes)
@@ -120,13 +115,8 @@
         celldofs!(dofs,ctx.dh,cellnumber)
         #Iterate over all quadrature points in the cell
         for q in 1:getnquadpoints(cv) # loop over quadrature points
-<<<<<<< HEAD
             dΩ::Float64 = getdetJdV(cv,q)
-            TQ::Vec{2,Float64} = flow_map(ctx.quadrature_points[index])
-=======
-            const dΩ::Float64 = getdetJdV(cv,q)
             TQ::Vec{2,Float64} = Vec{2}(flow_map(ctx.quadrature_points[index]))
->>>>>>> 9ead3c42
             try
                 local_coords::Vec{2,Float64}, nodes::Vector{Int} = locatePoint(ctx,TQ)
                 for (shape_fun_num,i) in enumerate(nodes)
