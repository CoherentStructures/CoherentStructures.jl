--- conflicted
+++ resolved
@@ -106,113 +106,7 @@
     return SVector{2}(du1, du2)
 end
 
-#Returns true for all inputs. This is the default for plot_ftle
+#Returns true for all inputs. This is the default function for inbounds checking in plot_ftle
 function always_true(x,y,p)
     return true
-end
-<<<<<<< HEAD
-=======
-
- function fast_trilinear_earth_interpolate(du::AbstractArray{T},u,p,tin) where {T<:Real}
-    Us = p[1]
-    Vs = p[2]
-    nx::Int64 = size(Us)[1]
-    ny::Int64 = size(Us)[2]
-    nt::Int64 = size(Us)[3]
-    #Get the spatial bounds from p
-    ll1::Float64,ur1::Float64  = p[3]
-    ll2::Float64,ur2::Float64 = p[4]
-    t0::Float64,tf::Float64 = p[5]
-    t::Float64 = tin
-    if t > tf
-        t = tf
-    end
-    if t < t0
-        t = t0
-    end
-    #Just divrem, but casts the first result to Int
-    function gooddivrem(x,y)
-        a,b = divrem(x,y)
-        return Int(a), b
-    end
-    
-    xindex::Int64, xcoord::T = gooddivrem((mod((u[1] - ll1), 360)*nx)/360.0,1)
-    yindex::Int64, ycoord::T = gooddivrem((mod((u[2] - ll2), 180)*ny)/180.0,1)
-    #
-    tindex::Int64, tcoord::Float64 = gooddivrem((nt-1)*(t-t0)/(tf-t0),1)
-    tindex += 1
-    #Make sure we don't go out of bounds
-    tpp = tindex + 1
-    if tpp > nt
-        tpp = nt
-    end
-    #Actual interpolation for u
-    r1u::T =  Us[xindex+1,yindex + 1,tindex ]*(1 - xcoord) +            Us[ (xindex + 1) % nx + 1,yindex + 1, tindex ]*xcoord
-    r2u::T =  Us[xindex+1,(yindex + 1) % ny + 1,tindex ]*(1 - xcoord) + Us[ (xindex + 1) % nx + 1,(yindex + 1)%ny + 1, tindex ]*xcoord
-    r3u::T =  Us[xindex+1,yindex + 1,tpp ]*(1 - xcoord) +               Us[ (xindex + 1) % nx + 1,yindex + 1, tpp ]*xcoord
-    r4u::T =  Us[xindex+1,(yindex + 1) % ny + 1,tpp ]*(1 - xcoord) +    Us[ (xindex + 1) % nx + 1,(yindex + 1)%ny + 1, tpp ]*xcoord
-    du[1] =  (
-        (1-tcoord)*((1-ycoord)*r1u + ycoord*r2u)
-         + tcoord*((1-ycoord)*r3u + ycoord*r4u))
-    #For v
-    r1v::T =  Vs[xindex+1,yindex + 1,tindex ]*(1 - xcoord) +            Vs[ (xindex + 1) % nx + 1,yindex + 1, tindex ]*xcoord
-    r2v::T =  Vs[xindex+1,(yindex + 1) % ny + 1,tindex ]*(1 - xcoord) + Vs[ (xindex + 1) % nx + 1,(yindex + 1)%ny + 1, tindex ]*xcoord
-    r3v::T =  Vs[xindex+1,yindex + 1,tpp ]*(1 - xcoord) +               Vs[ (xindex + 1) % nx + 1,yindex + 1, tpp ]*xcoord
-    r4v::T =  Vs[xindex+1, (yindex + 1) % ny + 1,tpp ]*(1 - xcoord) +   Vs[ (xindex + 1) % nx + 1,(yindex + 1)%ny + 1, tpp ]*xcoord
-    du[2] =  (
-        (1-tcoord)*((1-ycoord)*r1v + ycoord*r2v)
-         + tcoord*((1-ycoord)*r3v + ycoord*r4v))
-    return
-end
-
-
-function fast_trilinear_ssh_gradient_flipped(du::AbstractVector{Float64},u::AbstractVector{Float64},p,tin)
-    sshs = p[7]
-    nx::Int64 = size(sshs)[1]
-    ny::Int64 = size(sshs)[2]
-    nt::Int64 = size(sshs)[3]
-    #Get the spatial bounds from p
-    ll1::Float64,ur1::Float64  = p[3]
-    ll2::Float64,ur2::Float64 = p[4]
-    t0::Float64,tf::Float64 = p[5]
-    t::Float64 = tin
-    if t > tf
-        t = tf
-    end
-    if t < t0
-        t = t0
-    end
-    #Just divrem, but casts the first result to Int
-    function gooddivrem(x,y)
-        a,b = divrem(x,y)
-        return Int(a), b
-    end
-
-    xindex::Int64, xcoord::Float64 = gooddivrem((mod((u[1] - ll1), 360)*nx)/360.0,1)
-    yindex::Int64, ycoord::Float64 = gooddivrem((mod((u[2] - ll2), 180)*ny)/180.0,1)
-    #
-    tindex::Int64, tcoord::Float64 = gooddivrem((nt-1)*(t-t0)/(tf-t0),1)
-    tindex += 1
-    #Make sure we don't go out of bounds
-    tpp = tindex + 1
-    if tpp > nt
-        tpp = nt
-    end
-    #Actual interpolation for u
-    r1::Float64 =  sshs[xindex+1,yindex + 1,tindex ]*(1 - xcoord) +            sshs[ (xindex + 1) % nx + 1,yindex + 1, tindex ]*xcoord
-    dr1dx::Float64 =  -sshs[xindex+1,yindex + 1,tindex ] +            sshs[ (xindex + 1) % nx + 1,yindex + 1, tindex ]
-    r2::Float64 =  sshs[xindex+1,(yindex + 1) % ny + 1,tindex ]*(1 - xcoord) + sshs[ (xindex + 1) % nx + 1,(yindex + 1)%ny + 1, tindex ]*xcoord
-    dr2dx::Float64 =  -sshs[xindex+1,(yindex + 1) % ny + 1,tindex ] + sshs[ (xindex + 1) % nx + 1,(yindex + 1)%ny + 1, tindex ]
-    r3::Float64 =  sshs[xindex+1,yindex + 1,tpp ]*(1 - xcoord) +               sshs[ (xindex + 1) % nx + 1,yindex + 1, tpp ]*xcoord
-    dr3dx::Float64 =  -sshs[xindex+1,yindex + 1,tpp ] +               sshs[ (xindex + 1) % nx + 1,yindex + 1, tpp ]
-    r4::Float64 =  sshs[xindex+1,(yindex + 1) % ny + 1,tpp ]*(1 - xcoord) +    sshs[ (xindex + 1) % nx + 1,(yindex + 1)%ny + 1, tpp ]*xcoord
-    dr4dx::Float64 =  -sshs[xindex+1,(yindex + 1) % ny + 1,tpp ] +    sshs[ (xindex + 1) % nx + 1,(yindex + 1)%ny + 1, tpp ]
-
-    du[2] = ((1-tcoord)*((1-ycoord)*dr1dx + ycoord*dr2dx)
-             + tcoord*((1-ycoord)*dr3dx + ycoord*dr4dx))*nx/360.0
-
-    du[1] = ((1-tcoord)*(-r1+ r2)
-             + tcoord*(-r3+ r4))*ny/180.0
-     return
-end
->>>>>>> 7b1c0918
+end