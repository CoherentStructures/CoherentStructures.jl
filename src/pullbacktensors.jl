#Functions for pulling back Tensors
const SA = StaticArrays

const default_tolerance = 1e-3
const default_solver = OrdinaryDiffEq.BS5()



"""
    flow(odefun,  u0, tspan; tolerance, p, solver) -> Vector{Vector}

Solve the ODE with right hand side given by `odefun` and initial value `u0`.
`p` is a parameter passed to `odefun`.
`tolerance` is passed as both relative and absolute tolerance to the solver,
which is determined by `solver`.
"""
function flow(
            odefun::Function,
            u0::AbstractVector{T},
            tspan::AbstractVector{S};
            tolerance = default_tolerance,
            p = nothing,
            solver = default_solver,
            #ctx_for_boundscheck=nothing,
            force_dtmin=false
        ) where {T <: Real, S <: Real}
    # if needed, add callback to ODEProblems
    #callback = nothing
    #if ctx_for_boundscheck != nothing
    #   LL1::Float64 = ctx_for_boundscheck.spatialBounds[1][1]
    #   LL2::Float64 = ctx_for_boundscheck.spatialBounds[1][2]
    #   UR1::Float64 = ctx_for_boundscheck.spatialBounds[2][1]
    #   UR2::Float64 = ctx_for_boundscheck.spatialBounds[2][2]
    #   leftSide(x,y,integrator) = (x[1] - LL1) <= 0.0
    #   bottomSide(x,y,integrator) = (x[2] - LL2) <= 0.0
    #   rightSide(x,y,integrator) = (UR1 - x[1]) <= 0.0
    #   topSide(x,y,integrator) = (UR2 - x[2]) <= 0.0
    #   function affect!(integrator)
    #           return terminate!(integrator)#
    #   end
    #   callback = OrdinaryDiffEq.CallbackSet(
    #           map(x-> OrdinaryDiffEq.DiscreteCallback(x,affect!),
    #       [leftSide,rightSide,topSide,bottomSide])...)
   #end
    num_args = DiffEqBase.numargs(odefun)
    dim = length(u0)
    if num_args == 3
        if dim == 2
            _flow(Val{false}, Val{2}, odefun, SA.SVector{2,T}(u0[1], u0[2]), tspan;
                    tolerance = tolerance, p = p, solver = solver,
                    #ctx_for_boundscheck=nothing,
                    force_dtmin=force_dtmin)
        elseif dim == 3
            _flow(Val{false}, Val{3}, odefun, SA.SVector{3,T}(u0[1], u0[2], u0[3]), tspan;
                    tolerance = tolerance, p = p, solver = solver,
                    #ctx_for_boundscheck=nothing,
                    force_dtmin=force_dtmin)
        else
            error("length(u0) ∉ [2,3]")
        end
    elseif num_args == 4
        if dim == 2
            _flow(Val{true}, Val{2}, odefun, Vector{T}(u0), tspan;
                    tolerance = tolerance, p = p, solver = solver,
                    #ctx_for_boundscheck=nothing,
                    force_dtmin=force_dtmin)
        elseif dim == 3
            _flow(Val{true}, Val{3}, odefun, Vector{T}(u0), tspan;
                    tolerance = tolerance, p = p, solver = solver,
                    #ctx_for_boundscheck=nothing,
                    force_dtmin=force_dtmin)
        else
            error("length(u0) ∉ [2,3]")
        end
    else
        error("vector field has wrong number of arguments, must be 3 or 4")
    end
end

function _flow(
            ::Type{Val{false}},
            ::Type{Val{2}},
            odefun::Function,
            u0::SA.SVector{2,T},
            tspan::AbstractVector{S};
            tolerance = default_tolerance,
            p = nothing,
            solver = default_solver,
            #ctx_for_boundscheck=nothing,
            force_dtmin=false
        ) where {T <: Real, S <: Real}
    prob = OrdinaryDiffEq.ODEProblem(odefun, u0, (tspan[1],tspan[end]), p)
    sol = OrdinaryDiffEq.solve(prob, solver, saveat=tspan,
                          save_everystep=false, dense=false,
                          reltol=tolerance, abstol=tolerance,force_dtmin=force_dtmin)
    return sol.u
end

function _flow(
            ::Type{Val{false}},
            ::Type{Val{3}},
            odefun::Function,
            u0::SA.SVector{3,T},
            tspan::AbstractVector{S};
            tolerance = default_tolerance,
            p = nothing,
            solver = default_solver,
            #ctx_for_boundscheck=nothing,
            force_dtmin=false
        ) where {T <: Real, S <: Real}
    prob = OrdinaryDiffEq.ODEProblem(odefun, u0, (tspan[1],tspan[end]), p)
    sol = OrdinaryDiffEq.solve(prob, solver, saveat=tspan,
                          save_everystep=false, dense=false,
                          reltol=tolerance, abstol=tolerance,force_dtmin=force_dtmin)
    return sol.u
end

function _flow(
            ::Type{Val{true}},
            ::Type{Val{2}},
            odefun::Function,
            u0::AbstractVector{T},
            tspan::AbstractVector{S};
            tolerance = default_tolerance,
            p = nothing,
            solver = default_solver,
            #ctx_for_boundscheck=nothing,
            force_dtmin=false
        ) where {T <: Real, S <: Real}
    prob = OrdinaryDiffEq.ODEProblem(odefun, u0, (tspan[1],tspan[end]), p)
    sol = OrdinaryDiffEq.solve(prob, solver, saveat=tspan,
                          save_everystep=false, dense=false,
                          reltol=tolerance, abstol=tolerance,force_dtmin=force_dtmin)
    return sol.u
end

function _flow(
            ::Type{Val{false}},
            ::Type{Val{3}},
            odefun::Function,
            u0::AbstractVector{T},
            tspan::AbstractVector{S};
            tolerance = default_tolerance,
            p = nothing,
            solver = default_solver,
            #ctx_for_boundscheck=nothing,
            force_dtmin=false
        ) where {T <: Real, S <: Real}
    prob = OrdinaryDiffEq.ODEProblem(odefun, u0, (tspan[1],tspan[end]), p)
    sol = OrdinaryDiffEq.solve(prob, solver, saveat=tspan,
                          save_everystep=false, dense=false,
                          reltol=tolerance, abstol=tolerance,force_dtmin=force_dtmin)
    return sol.u
end

# function flow(
#             odefun::Function,
#             u0::SA.SVector{dim,T},
#             tspan::AbstractVector{Float64};
#             tolerance = default_tolerance,
#             p = nothing,
#             solver = default_solver,
#             #ctx_for_boundscheck=nothing,
#             force_dtmin=false
#         ) where {T<:Real,dim}
#     #callback = nothing
#     #if ctx_for_boundscheck != nothing
#     #   LL1::Float64 = ctx_for_boundscheck.spatialBounds[1][1]
#     #   LL2::Float64 = ctx_for_boundscheck.spatialBounds[1][2]
#     #   UR1::Float64 = ctx_for_boundscheck.spatialBounds[2][1]
#     #   UR2::Float64 = ctx_for_boundscheck.spatialBounds[2][2]
#     #   leftSide(x,y,integrator) = (x[1] - LL1) <= 0.0
#     #   bottomSide(x,y,integrator) = (x[2] - LL2) <= 0.0
#     #   rightSide(x,y,integrator) = (UR1 - x[1]) <= 0.0
#     #   topSide(x,y,integrator) = (UR2 - x[2]) <= 0.0
#     #   function affect!(integrator)
#     #           return terminate!(integrator)#
#     #   end
#     #   callback = OrdinaryDiffEq.CallbackSet(
#     #           map(x-> OrdinaryDiffEq.DiscreteCallback(x,affect!),
#     #       [leftSide,rightSide,topSide,bottomSide])...)
#    #end
#    num_args = DiffEqBase.numargs(odefun)
#    if num_args == 4
#        prob = OrdinaryDiffEq.ODEProblem(odefun, Vector{T}(u0), (tspan[1],tspan[end]), p)
#        sol = OrdinaryDiffEq.solve(prob, solver, saveat=tspan,
#                              save_everystep=false, dense=false,
#                              reltol=tolerance, abstol=tolerance,force_dtmin=force_dtmin)
#        return sol.u
#    elseif num_args == 3
#        sprob = OrdinaryDiffEq.ODEProblem(odefun,u0, (tspan[1],tspan[end]), p)
#        ssol = OrdinaryDiffEq.solve(sprob, solver, saveat=tspan,
#                              save_everystep=false, dense=false,
#                              reltol=tolerance, abstol=tolerance,force_dtmin=force_dtmin)
#        return ssol.u
#    else
#        error("Invalid format of odefun")
#    end
# end
#
# function flow(odefun::Function,u0::Tensors.Vec{dim,Float64},args...;kwargs...) where dim
#     return flow(odefun,SA.SVector{dim}(u0),args...;kwargs...)
# end
#
# function flow(rhs::Function,u0::AbstractVector{Float64},args...;kwargs...)
#     if length(u0) == 2
#         return flow(rhs,SA.SVector{2}(u0[1],u0[2]),args...;kwargs...)
#     elseif length(u0) == 3
#         return flow(rhs,SA.SVector{3}(u0[1],u0[2],u0[3]),args...;kwargs...)
#     else
#         error("length(u0) ∉ [2,3]")
#     end
# end

"""
    parallel_flow(flow_fun,P) -> Array

Apply the `flow_fun` to each element in `P` in parallel, if possible. Returns
a 2D array with dimensions ((space dim x no. of time instances) x no. of
trajectories), in which each column corresponds to a concatenated trajectory,
i.e., represented in delay coordinates.
"""
function parallel_flow(flow_fun,P::AbstractArray{S}) where S <: AbstractArray
    dim::Int = length(P[1])
    T = eltype(S)
    dummy = flow_fun(P[1])
    q::Int = length(dummy)

<<<<<<< HEAD
    sol_shared = SharedArray{T}(dim*q,length(P));
    @inbounds @sync @parallel for index in eachindex(P)
        u = flow_fun(P[index])
        for t=1:q
            sol_shared[(t-1)*dim+1:t*dim,index] = u[t]
        end
=======
    sol_shared = SharedArrays.SharedArray{T,2}(dim*q, length(P))
    @inbounds @sync Distributed.@distributed for index in eachindex(P)
            u = flow_fun(P[index])
            for t=1:q
                sol_shared[(t-1)*dim+1:t*dim,index] = u[t]
            end
>>>>>>> d7c175d5
    end
    # sol = Array{Array{Float64,2}}(length(P))
    # for index in eachindex(P)
    #     sol[index] = sol_shared[:,:,index]
    # end
    return collect(sol_shared)
end

"""
    linearized_flow(odefun, x, tspan,δ; ...) -> Vector{Tensor{2,2}}

Calculate derivative of flow map by finite differences. Return time-resolved
linearized flow maps.
"""
@inline function linearized_flow(
            odefun::Function,
            x::SA.SVector{2,T},
            tspan::AbstractVector{Float64},
            δ::Float64;
            tolerance=default_tolerance,
            solver=default_solver,
            p=nothing
        )::Vector{Tensors.Tensor{2,2,T,4}} where {T <: Real}

    num_tsteps = length(tspan)
    num_args = DiffEqBase.numargs(odefun)
    if num_args == 4
        dx = [δ, zero(δ)];
        dy = [zero(δ), δ];

        #In order to solve only one ODE, write all the initial values
        #one after the other in one big vector
        stencil::Vector{T} = zeros(T, 8)
        @inbounds stencil[1:2] .= x .+ dx
        @inbounds stencil[3:4] .= x .+ dy
        @inbounds stencil[5:6] .= x .- dx
        @inbounds stencil[7:8] .= x .- dy

        rhs = (du,u,p,t) -> arraymap!(du,u,p,t,odefun,4,2)
        prob = OrdinaryDiffEq.ODEProblem(rhs,stencil,(tspan[1],tspan[end]),p)
        sol = OrdinaryDiffEq.solve(prob,solver,saveat=tspan,save_everystep=false,dense=false,reltol=tolerance,abstol=tolerance).u
        return map(s->Tensors.Tensor{2,2}((s[1:4] - s[5:8])/2δ), sol)
    elseif num_args == 3
        #In order to solve only one ODE, write all the initial values
        #one after the other in one big vector
        sstencil::SA.SVector{8,Float64} = SA.SVector{8}(x[1] + δ, x[2], x[1],x[2] + δ, x[1] - δ, x[2], x[1],x[2] - δ)
        srhs = (u,p,t) -> arraymap2(u,p,t,odefun)
        sprob = OrdinaryDiffEq.ODEProblem(srhs,sstencil,(tspan[1],tspan[end]),p)
        ssol = OrdinaryDiffEq.solve(sprob,solver,saveat=tspan,save_everystep=false,dense=false,reltol=tolerance,abstol=tolerance).u
        return map(s->Tensors.Tensor{2,2}((s[1:4] - s[5:8])/2δ), ssol)
    else
        error("odefun has invalid number of arguments")
    end
end

@inline function linearized_flow(
            odefun::Function,
            x::SA.SVector{3,T},
            tspan::AbstractVector{Float64},
            δ::Float64;
            tolerance=default_tolerance,
            solver=default_solver,
            p=nothing
        )::Vector{Tensors.Tensor{2,3,T,9}} where {T <: Real}

    num_tsteps = length(tspan)
    num_args = DiffEqBase.numargs(odefun)
    if num_args == 4
        dx = [δ, zero(δ), zero(δ)]
        dy = [zero(δ), δ, zero(δ)]
        dz = [zero(δ), zero(δ), δ]

        #In order to solve only one ODE, write all the initial values
        #one after the other in one big vector
        stencil3::Vector{T} = zeros(T, 18)
        @inbounds stencil3[1:3] .= x .+ dx
        @inbounds stencil3[4:6] .= x .+ dy
        @inbounds stencil3[7:9] .= x .+ dz
        @inbounds stencil3[10:12] .= x .- dx
        @inbounds stencil3[13:15] .= x .- dy
        @inbounds stencil3[16:18] .= x .- dz

        rhs = (du,u,p,t) -> arraymap!(du, u, p, t, odefun, 6, 3)
        prob = OrdinaryDiffEq.ODEProblem(rhs, stencil3, (tspan[1],tspan[end]), p)
        sol = OrdinaryDiffEq.solve(prob, solver, saveat=tspan, save_everystep=false,
                                dense=false, reltol=tolerance, abstol=tolerance).u
        return map(s->Tensors.Tensor{2,3}((s[1:9] - s[10:18])/2δ), sol)
    elseif num_args == 3
        #In order to solve only one ODE, write all the initial values
        #one after the other in one big vector
        sstencil::StaticArrays.SVector{18,Float64} = SA.SVector{18,T}(
                x[1] + δ, x[2], x[3],
                x[1], x[2] + δ, x[3],
                x[1], x[2], x[3] + δ,
                x[1] - δ, x[2], x[3],
                x[1], x[2] - δ, x[3],
                x[1], x[2], x[3] - δ
                )
        srhs = (u, p, t) -> arraymap3(u, p, t, odefun)
        sprob = OrdinaryDiffEq.ODEProblem(srhs, sstencil, (tspan[1],tspan[end]), p)
        ssol = OrdinaryDiffEq.solve(sprob, solver, saveat=tspan, save_everystep=false,
                                dense=false, reltol=tolerance, abstol=tolerance).u
        return map(s->Tensors.Tensor{2,3}((s[1:9] - s[10:18])/2δ), ssol)
    else
        error("odefun has invalid number of arguments")
    end
end

@inline function linearized_flow(odefun::Function, u::Tensors.Vec{2,T},args...;kwargs...)::Vector{Tensors.Tensor{2,2,T,4}} where {T<:Real}
    return linearized_flow(odefun, SA.SVector{2,T}(u), args...; kwargs...)
end

@inline function linearized_flow(odefun::Function, u::Tensors.Vec{3,T},args...;kwargs...)::Vector{Tensors.Tensor{2,3,T,9}} where {T<:Real}
    return linearized_flow(odefun, SA.SVector{3,T}(u), args...; kwargs...)
end

@inline function linearized_flow(odefun::Function, u::AbstractVector{T}, args...; kwargs...) where {T<:Real}
    if length(u) == 2
        return linearized_flow(odefun, SA.SVector{2,T}(u[1], u[2]), args...; kwargs...)
    elseif length(u) == 3
        return linearized_flow(odefun, SA.SVector{3,T}(u[1], u[2], u[3]), args...; kwargs...)
    else
        error("length(u) ∉ [2,3]")
    end
end

# function linearized_flow(
#                         odefun,
#                         u0::AbstractVector{T},
#                         tspan::AbstractVector{S},
#                         δ::Real;
#                         tolerance=default_tolerance,
#                         solver=default_solver,
#                         p=nothing
#                     ) where {T <: Real, S <: Real}
#
#     num_args = DiffEqBase.numargs(odefun)
#     dim = length(u0)
#     if num_args == 3
#         if iszero(δ)
#             if dim == 2
#                 _linearized_flow(Val{false}, Val{2}, odefun, u0, tspan;
#                                 tolerance = tolerance, p = p, solver = solver)
#             elseif dim == 3
#                 _linearized_flow(Val{false}, Val{3}, odefun, u0, tspan;
#                                 tolerance = tolerance, p = p, solver = solver)
#             else
#                 error("length(u0) ∉ [2,3]")
#             end
#         else
#             if dim == 2
#                 _linearized_flow(Val{false}, Val{2}, odefun, u0, tspan, δ;
#                                 tolerance = tolerance, p = p, solver = solver)
#             elseif dim == 3
#                 _linearized_flow(Val{false}, Val{3}, odefun, u0, tspan, δ;
#                                 tolerance = tolerance, p = p, solver = solver)
#             else
#                 error("length(u0) ∉ [2,3]")
#             end
#         end
#     elseif num_args == 4
#         if iszero(δ)
#             if dim == 2
#                 _linearized_flow(Val{true}, Val{2}, odefun, u0, tspan;
#                                 tolerance = tolerance, p = p, solver = solver)
#             elseif dim == 3
#                 _linearized_flow(Val{true}, Val{3}, odefun, u0, tspan;
#                                 tolerance = tolerance, p = p, solver = solver)
#             else
#                 error("length(u0) ∉ [2,3]")
#             end
#         else
#             if dim == 2
#                 _linearized_flow(Val{true}, Val{2}, odefun, u0, tspan, δ;
#                                 tolerance = tolerance, p = p, solver = solver)
#             elseif dim == 3
#                 _linearized_flow(Val{true}, Val{3}, odefun, u0, tspan, δ;
#                                 tolerance = tolerance, p = p, solver = solver)
#             else
#                 error("length(u0) ∉ [2,3]")
#             end
#         end
#     else
#         error("vector field has wrong number of arguments, must be 3 or 4")
#     end
# end

"""
    _linearized_flow(Val{vector field is in-place::Bool}, Val{dimension::Int},args)
"""
function _linearized_flow(
                        ::Type{Val{false}},
                        ::Type{Val{2}},
                        odefun,
                        u0::AbstractVector{T},
                        tspan::AbstractVector{S},
                        δ::Real;
                        tolerance=default_tolerance,
                        solver=default_solver,
                        p=nothing
                    )::Vector{Tensors.Tensor{2,2,T,4}} where {T <: Real, S <: Real}

    stencil = SA.SVector{8}( u0[1]+δ, u0[2]  ,
                             u0[1]  , u0[2]+δ,
                             u0[1]-δ, u0[2]  ,
                             u0[1]  , u0[2]-δ)
    rhs = (u,p,t) -> arraymap2(u,p,t,odefun)
    prob = OrdinaryDiffEq.ODEProblem(rhs,stencil,(tspan[1],tspan[end]),p)
    sol = OrdinaryDiffEq.solve(prob,solver,saveat=tspan,
                                save_everystep=false,
                                dense=false,
                                reltol=tolerance,abstol=tolerance).u
    return map(s -> Tensors.Tensor{2,2}((s[1:4] - s[5:8]) / 2δ), sol)
end

function _linearized_flow(
                        ::Type{Val{false}},
                        ::Type{Val{3}},
                        odefun,
                        u0::AbstractVector{T},
                        tspan::AbstractVector{S},
                        δ::Real;
                        tolerance=default_tolerance,
                        solver=default_solver,
                        p=nothing
                    )::Vector{Tensors.Tensor{2,3,T,9}} where {T <: Real, S <: Real}

    stencil = SA.SVector{18}(
            u0[1] + δ, u0[2]    , u0[3]    ,
            u0[1]    , u0[2] + δ, u0[3]    ,
            u0[1]    , u0[2]    , u0[3] + δ,
            u0[1] - δ, u0[2]    , u0[3]    ,
            u0[1]    , u0[2] - δ, u0[3]    ,
            u0[1]    , u0[2]    , u0[3] - δ)
    rhs = (u,p,t) -> arraymap3(u,p,t,odefun)
    prob = OrdinaryDiffEq.ODEProblem(rhs,stencil,(tspan[1],tspan[end]),p)
    sol = OrdinaryDiffEq.solve(prob,solver,saveat=tspan,
                                save_everystep=false,dense=false,
                                reltol=tolerance,abstol=tolerance).u
    return map(s -> Tensors.Tensor{2,3}((s[1:9] - s[10:18]) / 2δ), sol)
end

function _linearized_flow(
                        ::Type{Val{true}},
                        ::Type{Val{2}},
                        odefun,
                        u0::AbstractVector{T},
                        tspan::AbstractVector{S},
                        δ::Real;
                        tolerance=default_tolerance,
                        solver=default_solver,
                        p=nothing
                    )::Vector{Tensors.Tensor{2,2,T,4}} where {T <: Real, S <: Real}

    stencil = [u0[1]+δ, u0[2], u0[1], u0[2]+δ, u0[1]-δ, u0[2], u0[1], u0[2]-δ]
    rhs = (du,u,p,t) -> arraymap!(du,u,p,t,odefun,4,2)
    prob = OrdinaryDiffEq.ODEProblem(rhs,stencil,(tspan[1],tspan[end]),p)
    sol = OrdinaryDiffEq.solve(prob,solver,saveat=tspan,
                                save_everystep=false,
                                dense=false,
                                reltol=tolerance,abstol=tolerance).u
    return map(s -> Tensors.Tensor{2,2}((s[1:4] - s[5:8]) / 2δ), sol)
end

function _linearized_flow(
                        ::Type{Val{true}},
                        ::Type{Val{3}},
                        odefun,
                        u0::AbstractVector{T},
                        tspan::AbstractVector{S},
                        δ::Real;
                        tolerance=default_tolerance,
                        solver=default_solver,
                        p=nothing
                    )::Vector{Tensors.Tensor{2,3,T,9}} where {T <: Real, S <: Real}

    stencil = [
                u0[1] + δ, u0[2]    , u0[3]    ,
                u0[1]    , u0[2] + δ, u0[3]    ,
                u0[1]    , u0[2]    , u0[3] + δ,
                u0[1] - δ, u0[2]    , u0[3]    ,
                u0[1]    , u0[2] - δ, u0[3]    ,
                u0[1]    , u0[2]    , u0[3] - δ
               ]
    rhs = (du, u, p, t) -> arraymap!(du, u, p, t, odefun, 6, 3)
    prob = OrdinaryDiffEq.ODEProblem(rhs,stencil,(tspan[1],tspan[end]),p)
    sol = OrdinaryDiffEq.solve(prob,solver,saveat=tspan,
                                save_everystep=false,dense=false,
                                reltol=tolerance,abstol=tolerance).u
    return map(s -> Tensors.Tensor{2,3}((s[1:9] - s[10:18]) / 2δ), sol)
end


function linearized_flow_vari(
        var_odefun::Function,
        x::SA.SVector{2,T},
        tspan::AbstractVector{S};
        tolerance = default_tolerance,
        p = nothing,
        solver = default_solver,
        force_dtmin = false
    ) where {T <: Real, S <: Real}

    u0 = StaticArrays.@SMatrix [x[1] 1. 0. ; x[2]  0. 1.]

    prob = OrdinaryDiffEq.ODEProblem(var_odefun, u0, (tspan[1],tspan[end]), p)
    sol = OrdinaryDiffEq.solve(prob, solver, saveat=tspan,
                          save_everystep=false, dense=false,
                          reltol=tolerance, abstol=tolerance,force_dtmin=force_dtmin)
    return [Tensors.Tensor{2,2}((x[1,2], x[2,2], x[1,3],x[2,3])) for x in sol.u]
end

"""
    parallel_tensor(tensor_fun,P) -> Array{SymmetricTensor}

Computes a tensor field via `tensor_fun` for each element of `P`, which is an
array of vectors. `tensor_fun` is a function that takes initial conditions as
input and returns a *symmetric* tensor. The final tensor field array has the
same size as `P`.
"""
function parallel_tensor(tensor_fun,P::AbstractArray{T,N}) where T where N

    dim = length(P[1])
    T_shared = SharedArrays.SharedArray{eltype(T)}(div(dim*(dim+1), 2), length(P))
    idxs = tril(ones(Bool,dim,dim))
    Distributed.@everywhere @eval idxs = $idxs
    @sync Distributed.@distributed for index in eachindex(P)
        T_shared[:,index] = tensor_fun(P[index])[idxs]
    end

    Tfield = Array{Tensors.SymmetricTensor{2,dim,eltype(T),div(dim*(dim+1),2)}}(undef, size(P))
    for index in eachindex(P)
        Tfield[index] = Tensors.SymmetricTensor{2,dim}(T_shared[:,index])
    end
    return Tfield
end

"""
    mean_diff_tensor(odefun, u, tspan, δ; kwargs...) -> SymmetricTensor

Returns the averaged diffusion tensor at a point along a set of times.
Derivatives are computed with finite differences.

   * `odefun`: RHS of the ODE
   * `u`: initial value of the ODE
   * `tspan`: set of time instances at which to save the trajectory
   * `δ`: stencil width for the finite differences
   * `kwargs...`: are passed to `linearized_flow`
"""
@inline function mean_diff_tensor(
            odefun,
            u::AbstractVector{T},
            tspan::AbstractVector{S},
            δ::Float64;
            kwargs...
        ) where {T <: Real, S <: Real}
    return mean(Tensors.dott.(inv.(linearized_flow(odefun, u, tspan, δ; kwargs...))))
end

"""
    CG_tensor(odefun, u, tspan, δ; kwargs...) -> SymmetricTensor

Returns the classic right Cauchy--Green strain tensor. Derivatives are computed
with finite differences.

   * `odefun`: RHS of the ODE
   * `u`: initial value of the ODE
   * `tspan`: set of time instances at which to save the trajectory
   * `δ`: stencil width for the finite differences
   * `kwargs...`: are passed to `linearized_flow`
"""
@inline function CG_tensor(
            odefun,
            u::AbstractVector{T},
            tspan::AbstractVector{S},
            δ::Float64;
            kwargs...
        ) where {T <: Real, S <: Real}
    return Tensors.tdot(linearized_flow(odefun, u, [tspan[1],tspan[end]], δ; kwargs...)[end])
end

#TODO: Document this
@inline function CG_tensor_vari(
            odefun,
            u::AbstractVector{T},
            tspan::AbstractVector{S};
            kwargs...
        ) where {T <: Real, S <: Real}
    return Tensors.tdot(linearized_flow_vari(odefun, (@SVector T[u[1],u[2]]), [tspan[1],tspan[end]]; kwargs...)[end])
end

"""
    pullback_tensors(odefun, u, tspan, δ; D, kwargs...) -> Tuple(Vector{SymmetricTensor},Vector{SymmetricTensor})

Returns the time-resolved pullback tensors of both the diffusion and
the metric tensor along a trajectory. Derivatives are computed with finite differences.

   * `odefun`: RHS of the ODE
   * `u`: initial value of the ODE
   * `tspan`: set of time instances at which to save the trajectory
   * `δ`: stencil width for the finite differences
   * `D`: (constant) diffusion tensor, metric tensor is computed via inversion; defaults to `eye(2)`
   * `kwargs...` are passed through to `linearized_flow`
"""
function pullback_tensors(
            odefun,
            u::AbstractVector{T},
            tspan::AbstractVector{S},
            δ::Float64;
            D::Tensors.SymmetricTensor{2,dim,T,N}=one(Tensors.SymmetricTensor{2,2,T,3}),
            kwargs...
        ) where {T <: Real, S <: Real, dim, N}

    G = inv(D)
    DF = linearized_flow(odefun, u, tspan, δ; kwargs...)
    MT = [Tensors.symmetric(LinearAlgebra.transpose(df) ⋅ G ⋅ df) for df in DF]
    DF .= inv.(DF)
    DT = [Tensors.symmetric(df ⋅ D ⋅ LinearAlgebra.transpose(df)) for df in DF]
    return MT, DT # MT is pullback metric tensor, DT is pullback diffusion tensor
end

"""
    pullback_metric_tensor(odefun, u, tspan, δ; G, kwargs...) -> Vector{SymmetricTensor}

Returns the time-resolved pullback tensors of the metric tensor along a trajectory,
aka right Cauchy-Green strain tensor.
Derivatives are computed with finite differences.

   * `odefun`: RHS of the ODE
   * `u`: initial value of the ODE
   * `tspan`: set of time instances at which to save the trajectory
   * `δ`: stencil width for the finite differences
   * `G`: (constant) metric tensor
   * `kwargs...` are passed through to `linearized_flow`
"""
@inline function pullback_metric_tensor(
            odefun,
            u::AbstractVector{T},
            tspan::AbstractVector{S},
            δ::Float64;
            G::Tensors.SymmetricTensor{2,dim,T,N}=one(Tensors.SymmetricTensor{2,2,T,3}),
            p = nothing,
            tolerance = 1.e-3,
            solver = OrdinaryDiffEq.BS5()
        ) where {T <: Real, S <: Real, dim, N}

    DF = linearized_flow(odefun, u, tspan, δ; kwargs...)
    return [Tensors.symmetric(LinearAlgebra.transpose(df) ⋅ G ⋅ df) for df in DF]
end

"""
    pullback_diffusion_tensor(odefun, u, tspan, δ; D, kwargs...) -> Vector{SymmetricTensor}

Returns the time-resolved pullback tensors of the diffusion tensor along a trajectory.
Derivatives are computed with finite differences.

   * `odefun`: RHS of the ODE
   * `u`: initial value of the ODE
   * `tspan`: set of time instances at which to save the trajectory
   * `δ`: stencil width for the finite differences
   * `D`: (constant) diffusion tensor
   * `kwargs...` are passed through to `linearized_flow`
"""
@inline function pullback_diffusion_tensor(
            odefun,
            u::AbstractVector{T},
            tspan::AbstractVector{S},
            δ::Float64;
            D::Tensors.SymmetricTensor{2,dim,T,N}=one(Tensors.SymmetricTensor{2,2,T,3}),
            kwargs...
        ) where {T <: Real, S <: Real, dim, N}

    DFinv = inv.(linearized_flow(odefun, u, tspan, δ; kwargs...))
    return [Tensors.symmetric(df ⋅ D ⋅ LinearAlgebra.transpose(df)) for df in DFinv]
end

# TODO: this function likely doesn't work, uses an unsupported give_back_position keyword argument
function pullback_diffusion_tensor_function(
            odefun,
            u::AbstractVector{T},
            tspan::AbstractVector{S},
            δ::Float64,
            Dfun;
            p = nothing,
            tolerance = 1.e-3,
            solver = OrdinaryDiffEq.BS5()
        ) where {T <: Real, S <: Real}

    DF, pos = iszero(δ) ?
        linearized_flow(odefun,u,tspan, p=p,tolerance=tolerance, solver=solver,give_back_position=true) :
        linearized_flow(odefun,u,tspan, δ, p=p,tolerance=tolerance, solver=solver,give_back_position=true)

    DF .= inv.(DF)
    tlen = length(tspan)
    result = map(eachindex(DF, pos)) do i
        Tensors.symmetric(DF[i] ⋅ Dfun(pos[i]) ⋅ LinearAlgebra.transpose(DF[i]))
    end
    return result
end

"""
    pullback_SDE_diffusion_tensor(odefun, u, tspan, δ; D, kwargs...) -> Vector{SymmetricTensor}

Returns the time-resolved pullback tensors of the diffusion tensor in SDEs.
Derivatives are computed with finite differences.

   * `odefun`: RHS of the ODE
   * `u`: initial value of the ODE
   * `tspan`: set of time instances at which to save the trajectory
   * `δ`: stencil width for the finite differences
   * `D`: (constant) diffusion tensor
   * `kwargs...` are passed through to `linearized_flow`
"""
@inline function pullback_SDE_diffusion_tensor(
                odefun,
                u::AbstractVector{T},
                tspan::AbstractVector{S},
                δ::Float64;
                B::Tensors.Tensor{2,dim,T,N}=one(Tensors.Tensor{2,2,T,4}),
                kwargs...
            ) where {T <: Real, S <: Real, dim, N}

    DFinv = inv.(linearized_flow(odefun, u, tspan, δ; kwargs...))
    return [df ⋅ B for df in DFinv]
end

"""
    av_weighted_CG_tensor(odefun, u, tspan, δ; G, kwargs...) -> SymmetricTensor

Returns the transport tensor of a trajectory, aka  time-averaged,
di ffusivity-structure-weighted version of the classic right Cauchy–Green strain
tensor. Derivatives are computed with finite differences.

   * `odefun`: RHS of the ODE
   * `u`: initial value of the ODE
   * `tspan`: set of time instances at which to save the trajectory
   * `δ`: stencil width for the finite differences
   * `G`: (constant) metric tensor
   * `kwargs...` are passed through to `linearized_flow`
"""
function av_weighted_CG_tensor(
            odefun,
            u::AbstractVector{T},
            tspan::AbstractVector{S},
            δ::Float64;
            D::Tensors.SymmetricTensor{2,dim,T,N}=one(Tensors.SymmetricTensor{2,2,T,3}),
            p = nothing,
            tolerance = 1.e-3,
            solver = OrdinaryDiffEq.BS5()
        ) where {T <: Real, S <: Real, dim, N}

    G = inv(D)
    DF = linearized_flow(odefun, u, tspan, δ; p=p,tolerance=tolerance, solver=solver)
    return det(D) * Statistics.mean([Tensors.symmetric(LinearAlgebra.transpose(df) ⋅ G ⋅ df) for df in DF])
end

function met2deg(u::AbstractVector{T}) where T <: Real
    diagm(Tensor{2,2,T,4}, [1/cos(deg2rad(u[2])), one(T)])
end

function deg2met(u::AbstractVector{T}) where T <: Real
    diagm(Tensor{2,2,T,4}, [cos(deg2rad(u[2])), one(T)])
end

function pullback_tensors_geo(
            odefun,
            u::AbstractVector{T},
            tspan::AbstractVector{S},
            δ::T;
            D::Tensors.SymmetricTensor{2,dim,T,N}=one(Tensors.SymmetricTensor{2,2,T,3}),
            tolerance::Float64=1e-3,
            p=nothing,
            solver=OrdinaryDiffEq.BS5()
        ) where {T<:Real, S <: Real, dim, N}

    G = inv(D)
    met2deg_init = met2deg(u)
    sol = flow(odefun,u,tspan,solver=solver,tolerance=tolerance,p=p)
    DF = linearized_flow(odefun, u, tspan, δ; p=p,tolerance=tolerance, solver=solver)
    PBmet = [deg2met(sol[i]) ⋅ DF[i] ⋅ met2deg_init for i in eachindex(DF,sol)]
    PBdiff = [inv(deg2met(sol[i]) ⋅ DF[i]) for i in eachindex(DF,sol)]
    return [Tensors.symmetric(LinearAlgebra.transpose(pb) ⋅ G ⋅ pb) for pb in PBmet], [Tensors.symmetric(pb ⋅ D ⋅ LinearAlgebra.transpose(pb)) for pb in PBdiff]
end

function pullback_metric_tensor_geo(
            odefun,
            u::AbstractVector{T},
            tspan::AbstractVector{S},
            δ::T;
            G::Tensors.SymmetricTensor{2,dim,T,N}=one(Tensors.SymmetricTensor{2,2,T,3}),
            tolerance::Float64=1e-3,
            p=nothing,
            solver=OrdinaryDiffEq.BS5()
        ) where {T<:Real, S <: Real, dim, N}

    met2deg_init = met2deg(u)
    sol = flow(odefun, u, tspan, solver=solver, tolerance=tolerance, p=p)
    DF = linearized_flow(odefun, u, tspan, δ; p=p, tolerance=tolerance, solver=solver)
    PB = [deg2met(sol[i]) ⋅ DF[i] ⋅ met2deg_init for i in eachindex(DF, sol)]
    return [Tensors.symmetric(LinearAlgebra.transpose(pb) ⋅ G ⋅ pb) for pb in PB]
end

function pullback_diffusion_tensor_geo(
                odefun,
                u::AbstractVector{T},
                tspan::AbstractVector{S},
                δ::T;
                D::Tensors.SymmetricTensor{2,dim,T,N}=one(Tensors.SymmetricTensor{2,2,T,3}),
                tolerance::Float64=1e-3,
                p=nothing,
                solver=OrdinaryDiffEq.BS5()
            ) where {T<:Real, S <: Real, dim, N}

    sol = flow(odefun,u,tspan,solver=solver,tolerance=tolerance,p=p)
    DF = linearized_flow(odefun, u, tspan, δ; p=p,tolerance=tolerance, solver=solver)
    PB = [inv(deg2met(sol[i]) ⋅ DF[i]) for i in eachindex(DF,sol)]
    return [Tensors.symmetric(pb ⋅ D ⋅ LinearAlgebra.transpose(pb)) for pb in PB]
end

function pullback_SDE_diffusion_tensor_geo(
                odefun,
                u::AbstractVector{T},
                tspan::AbstractVector{S},
                δ::T;
                D::Tensors.SymmetricTensor{2,dim,T,N}=one(Tensors.SymmetricTensor{2,2,T,3}),
                tolerance::Float64=1e-3,
                p=nothing,
                solver=OrdinaryDiffEq.BS5()
            ) where {T<:Real, S <: Real, dim, N}

    sol = flow(odefun,u,tspan,solver=solver,tolerance=tolerance,p=p)
    DF = linearized_flow(odefun, u, tspan, δ; p=p,tolerance=tolerance, solver=solver)
    B = [inv(deg2met(sol[i]) ⋅ DF[i]) for i in eachindex(DF,sol)]
    return B
end<|MERGE_RESOLUTION|>--- conflicted
+++ resolved
@@ -226,21 +226,12 @@
     dummy = flow_fun(P[1])
     q::Int = length(dummy)
 
-<<<<<<< HEAD
-    sol_shared = SharedArray{T}(dim*q,length(P));
-    @inbounds @sync @parallel for index in eachindex(P)
-        u = flow_fun(P[index])
-        for t=1:q
-            sol_shared[(t-1)*dim+1:t*dim,index] = u[t]
-        end
-=======
     sol_shared = SharedArrays.SharedArray{T,2}(dim*q, length(P))
     @inbounds @sync Distributed.@distributed for index in eachindex(P)
             u = flow_fun(P[index])
             for t=1:q
                 sol_shared[(t-1)*dim+1:t*dim,index] = u[t]
             end
->>>>>>> d7c175d5
     end
     # sol = Array{Array{Float64,2}}(length(P))
     # for index in eachindex(P)
