#Functions for pulling back Tensors



const default_tolerance = 1e-3
<<<<<<< HEAD
const default_solver = OrdinaryDiffEq.BS5()
"""function flow(rhs,  u0, tspan; tolerance, p, solver)
=======
"""`function flow(rhs,  u0, tspan; tolerance, p, solver)``
>>>>>>> 05912334

Solve the ODE with right hand side given by `rhs` and initial value `u0`.
`p` is a parameter passed to `rhs`.
`tolerance` is passed as both relative and absolute tolerance to the solver,
which is determined by `solver`.
"""
function flow(
            rhs::Function,
            u0::T,
            tspan::AbstractVector{Float64};
            tolerance = default_tolerance,
            p = nothing,
            solver = default_solver,
            ctx_for_boundscheck=nothing,
            force_dtmin=false
        ) where {T}

    callback = nothing
    if ctx_for_boundscheck != nothing
       LL1::Float64 = ctx_for_boundscheck.spatialBounds[1][1]
       LL2::Float64 = ctx_for_boundscheck.spatialBounds[1][2]
       UR1::Float64 = ctx_for_boundscheck.spatialBounds[2][1]
       UR2::Float64 = ctx_for_boundscheck.spatialBounds[2][2]
       leftSide(x,y,integrator) = (x[1] - LL1) <= 0.0
       bottomSide(x,y,integrator) = (x[2] - LL2) <= 0.0
       rightSide(x,y,integrator) = (UR1 - x[1]) <= 0.0
       topSide(x,y,integrator) = (UR2 - x[2]) <= 0.0
       function affect!(integrator)
           return terminate!(integrator)
       end
       callback = OrdinaryDiffEq.CallbackSet(
           map(x-> OrdinaryDiffEq.DiscreteCallback(x,affect!),
           [leftSide,rightSide,topSide,bottomSide])...)
   end
   prob = OrdinaryDiffEq.ODEProblem(rhs, u0, (tspan[1],tspan[end]), p)
   sol = OrdinaryDiffEq.solve(prob, solver, saveat=tspan,
                         save_everystep=false, dense=false,
                         reltol=tolerance, abstol=tolerance,force_dtmin=force_dtmin)
   return sol.u
end

# this is a flow-function that works with ForwardDiff
function ad_flow(
            odefun::Function,
            u::AbstractArray{T,1},
            tspan::AbstractVector{Float64};
            tolerance = 1.e-3,
            p = nothing,
            solver = OrdinaryDiffEq.BS5()
        ) where {T<:Real}

    prob = OrdinaryDiffEq.ODEProblem(odefun,u,T.((tspan[1], tspan[end])),p)
    sol = convert(Array,OrdinaryDiffEq.solve(prob,solver,saveat=tspan,save_everystep=false,dense=false,reltol=tolerance,abstol=tolerance))
end

"""
Calculate derivative of flow map by finite differences.
Currently assumes dim=2
"""
@inline function linearized_flow(
            odefun::Function,
            x::AbstractArray{T,1},
            tspan::AbstractVector{Float64},
            δ::Float64;
<<<<<<< HEAD
            tolerance=default_tolerance,
            solver=default_solver,
            p=nothing,
            kwargs...
        ) where {T <: Real}

    const num_tsteps = length(tspan)
    const num_args = DiffEqBase.numargs(odefun)
    if num_args == 4
=======
    	    give_back_position=false,
            kwargs... # these go all into flow
        ) where {T <: Real}

    const num_tsteps = length(tspan)
    if !isempty(methods(odefun,(Any,Any,Any,Any)))
        # this is the version for mutating velocity fields
>>>>>>> 05912334
        const dx = [δ, zero(δ)];
        const dy = [zero(δ), δ];

        #In order to solve only one ODE, write all the initial values
        #one after the other in one big vector
        stencil = zeros(T, 8)
        @inbounds stencil[1:2] .= x .+ dx
        @inbounds stencil[3:4] .= x .+ dy
        @inbounds stencil[5:6] .= x .- dx
        @inbounds stencil[7:8] .= x .- dy

        rhs = (du,u,p,t) -> arraymap!(du,u,p,t,odefun, 4,2)
<<<<<<< HEAD
        prob = OrdinaryDiffEq.ODEProblem(rhs,stencil,(tspan[1],tspan[end]),p)
        sol = OrdinaryDiffEq.solve(prob,solver,saveat=tspan,save_everystep=false,dense=false,reltol=tolerance,abstol=tolerance).u

        result = Tensor{2,2,T,4}[]
        sizehint!(result,num_tsteps)
        @inbounds for i in 1:num_tsteps
            #The ordering of the stencil vector was chosen so
            #that  a:= stencil[1:4] - stencil[5:8] is a vector
            #so that Tensor{2,2}(a/2δ) approximates the Jacobi-Matrix
        	push!(result,Tensor{2,2,T}( (sol[i][1:4] - sol[i][5:8])/2δ))
        end
        return  result
    elseif num_args == 3
        #In order to solve only one ODE, write all the initial values
        #one after the other in one big vector
        sstencil::SVector{8,Float64} = @SVector [x[1] + δ, x[2], x[1],x[2] + δ, x[1] - δ, x[2], x[1],x[2] - δ]
        srhs = (u,p,t) -> arraymap(u,p,t,odefun)
        sprob = OrdinaryDiffEq.ODEProblem(srhs,sstencil,(tspan[1],tspan[end]),p)
        ssol = OrdinaryDiffEq.solve(sprob,solver,saveat=tspan,save_everystep=false,dense=false,reltol=tolerance,abstol=tolerance).u
=======
    elseif !isempty(methods(odefun,(Any,Any,Any)))
        # this is the version for non-mutating velocity fields returning SVectors
        stencil = StaticArrays.SVector{8}(x[1] + δ, x[2], x[1],x[2] + δ, x[1] - δ, x[2], x[1],x[2] - δ)
        rhs = (u,p,t) -> arraymap(u,p,t,odefun)
    end

    sol = flow(rhs, stencil, tspan; kwargs...)
>>>>>>> 05912334

        sresult = Tensor{2,2,T,4}[]
        sizehint!(sresult,num_tsteps)
        @inbounds for i in 1:num_tsteps
            #The ordering of the stencil vector was chosen so
            #that  a:= stencil[1:4] - stencil[5:8] is a vector
            #so that Tensor{2,2}(a/2δ) approximates the Jacobi-Matrix
        	push!(sresult,Tensor{2,2,T}( (ssol[i][1:4] - ssol[i][5:8])/2δ))
        end
        return  sresult
    else
        error("odefun has invalid number of arguments")
    end

end





#TODO: document this
# This is the autodiff-version of linearized_flow
function linearized_flow(
            odefun::Function,
            u::AbstractArray{T,1},
            tspan::AbstractVector{Float64};
            tolerance::Float64 = 1.e-3,
            p = nothing,
            solver = OrdinaryDiffEq.BS5()
        ) where {T <: Real}  # TODO: add dim

    dim = length(u)
    Flow(x) = ad_flow(odefun,x,tspan,tolerance=tolerance,p=p,solver=solver)
    DF      = ForwardDiff.jacobian(Flow,u)
    df      = [Tensor{2,2}(DF[i:i+(dim-1),:]) for i=1:dim:size(DF,1)]
    return df
end

"""`invCGTensor(odefun, u, tspan, δ; tolerance, p)`

Returns the average (inverse) CG-Tensor at a point along a set of times
Derivatives are computed with finite differences

  -`odefun` is the RHS of an ODE
  -`u` the initial value of the ODE
  -`tspan` set of time instances at which to save the trajectory
  -`δ` is the stencil width for the finite differences
"""

@inline function invCGTensor(
            odefun,
            x::T,
            tspan::AbstractVector{Float64},
            δ::Float64;
            kwargs...
        ) where T
    return mean(dott.(inv.(linearized_flow(odefun,x,tspan,δ;kwargs...))))
end

"""`pullback_tensors(odefun, u, tspan, δ; D, kwargs...)`

Returns the time-resolved pullback tensors of both the diffusion and
the metric tensor along a trajectory.
Derivatives are computed with finite differences.

  -`odefun` is the RHS of an ODE
  -`u` the initial value of the ODE
  -`tspan` set of time instances at which to save the trajectory
  -`δ` is the stencil width for the finite differences
  -`D` is the (constant) diffusion tensor, the metric tensor is computed via inversion
  -`kwargs` are passed through to `linearized_flow`
"""

function pullback_tensors(
            odefun::Function,
            u::AbstractArray{T,1},
            tspan::AbstractVector{Float64},
            δ::Float64;
            D::SymmetricTensor{2,2,T,3}=one(SymmetricTensor{2,2,T,3}),
            kwargs...
        ) where {T <: Real}  # TODO: add dim for 3D

    G = inv(D)

    iszero(δ) ?
        DF = linearized_flow(odefun, u, tspan;    kwargs...) :
        DF = linearized_flow(odefun, u, tspan, δ; kwargs...)

    MT = [symmetric(transpose(df) ⋅ G ⋅ df) for df in DF]
    DF .= inv.(DF)
    DT = [symmetric(df ⋅ D ⋅ transpose(df)) for df in DF]
    return MT, DT # MT is pullback metric tensor, DT is pullback diffusion tensor
end

"""`pullback_metric_tensor(odefun, u, tspan, δ; G, kwargs...)`

Returns the time-resolved pullback tensors of the metric tensor along a trajectory,
aka right Cauchy-Green strain tensor.
Derivatives are computed with finite differences.

  -`odefun` is the RHS of an ODE, can be mutating or not, then it should return
    a StaticVector
  -`u` the initial value of the ODE
  -`tspan` set of time instances at which to save the trajectory
  -`δ` is the stencil width for the finite differences
  -`G` is the (constant) metric tensor
  -`kwargs` are passed through to `linearized_flow`
"""

function pullback_metric_tensor(
            odefun,
            u::AbstractArray{T,1},
            tspan::AbstractVector{Float64},
            δ::Float64;
            G::SymmetricTensor{2,2,T,3}=one(SymmetricTensor{2,2,T,3}),
            p = nothing,
            tolerance = 1.e-3,
            solver = OrdinaryDiffEq.BS5()
        ) where {T <: Real} # TODO: add dim for 3D

    iszero(δ) ?
        DF = linearized_flow(odefun, u, tspan,    p=p, tolerance=tolerance, solver=solver) :
        DF = linearized_flow(odefun, u, tspan, δ, p=p, tolerance=tolerance, solver=solver)

    return [symmetric(transpose(df) ⋅ G ⋅ df) for df in DF]
end

"""`pullback_diffusion_tensor(odefun, u, tspan, δ; D, kwargs...)`

Returns the time-resolved pullback tensors of the diffusion tensor along a trajectory.
Derivatives are computed with finite differences.

  -`odefun` is the RHS of an ODE, can be mutating or not, then it should return
    a StaticVector
  -`u` the initial value of the ODE
  -`tspan` set of time instances at which to save the trajectory
  -`δ` is the stencil width for the finite differences
  -`D` is the (constant) diffusion tensor
  -`kwargs` are passed through to `linearized_flow`
"""

function pullback_diffusion_tensor(
            odefun,
            u::AbstractArray{T,1},
            tspan::AbstractVector{Float64},
            δ::Float64;
            D::SymmetricTensor{2,2,T,3}=one(SymmetricTensor{2,2,T,3}),
            kwargs...
        ) where {T <: Real} # TODO: add dim for 3D

    iszero(δ) ?
        DF = linearized_flow(odefun,u,tspan;    kwargs...) :
        DF = linearized_flow(odefun,u,tspan, δ; kwargs...)

    DF .= inv.(DF)
    return [symmetric(df ⋅ D ⋅ transpose(df)) for df in DF]
end

function pullback_diffusion_tensor_function(
            odefun,
            u::AbstractArray{T,1},
            tspan::AbstractVector{Float64},
            δ::Float64,
            Dfun::Function;
            p = nothing,
            tolerance = 1.e-3,
            solver = OrdinaryDiffEq.BS5()
        ) where {T <: Real} # TODO: add dim for 3D

    DF, pos = iszero(δ) ?
        linearized_flow(odefun,u,tspan, p=p,tolerance=tolerance, solver=solver,give_back_position=true) :
        linearized_flow(odefun,u,tspan, δ, p=p,tolerance=tolerance, solver=solver,give_back_position=true)

    DF .= inv.(DF)
    tlen = length(tspan)
    result = SymmetricTensor{2,2,Float64,3}[]
    sizehint!(result,tlen)
    for i in 1:tlen
	    push!(result,symmetric(DF[i] ⋅ Dfun(pos[i]) ⋅ transpose(DF[i])))
    end
    return result
end

"""`pullback_SDE_diffusion_tensor(odefun, u, tspan, δ; D, kwargs...)`

Returns the time-resolved pullback tensors of the diffusion tensor in SDEs.
Derivatives are computed with finite differences.

  -`odefun` is the RHS of an ODE, can be mutating or not, then it should return
    a StaticVector
  -`u` the initial value of the ODE
  -`tspan` set of time instances at which to save the trajectory
  -`δ` is the stencil width for the finite differences
  -`D` is the (constant) diffusion tensor
  -`kwargs` are passed through to `linearized_flow`
"""

function pullback_SDE_diffusion_tensor(
                odefun,
                u::AbstractVector{T},
                tspan::AbstractVector{T},
                δ::T;
<<<<<<< HEAD
                D::SymmetricTensor{2,2,T,3}=one(SymmetricTensor{2,2,T,3}),
                tolerance::Float64=1e-3,
                p=nothing,
                solver=OrdinaryDiffEq.BS5()
=======
                D::SymmetricTensor{2,2}=one(SymmetricTensor{2,2}),
                kwargs...
>>>>>>> 05912334
            ) where {T<:Real}

    iszero(δ) ?
        DF = linearized_flow(odefun,u,tspan;    kwargs...) :
        DF = linearized_flow(odefun,u,tspan, δ; kwargs...)

    return inv.(DF)
end

function met2deg(u::AbstractVector{T}) where T <: Real
    diagm(Tensor{2,2,T,4}, [1/cos(deg2rad(u[2])), one(T)])
end

function deg2met(u::AbstractVector{T}) where T <: Real
    diagm(Tensor{2,2,T,4}, [cos(deg2rad(u[2])), one(T)])
end

function pullback_tensors_geo(
            odefun,
            u::AbstractArray{T,1},
            tspan::AbstractVector{T},
            δ::T;
            D::SymmetricTensor{2,2,T,3}=one(SymmetricTensor{2,2,T,3}),
            tolerance::Float64=1e-3,
            p=nothing,
            solver=OrdinaryDiffEq.BS5()
        ) where {T<:Real}

    G = inv(D)
    met2deg_init = met2deg(u)
    sol = flow(odefun,u,tspan,solver=solver,tolerance=tolerance,p=p)
    iszero(δ) ?
        DF = linearized_flow(odefun,u,tspan,    p=p,tolerance=tolerance, solver=solver) :
        DF = linearized_flow(odefun,u,tspan, δ, p=p,tolerance=tolerance, solver=solver)

    PBmet = [deg2met(sol[i]) ⋅ DF[i] ⋅ met2deg_init for i in eachindex(DF,sol)]
    PBdiff = [inv(deg2met(sol[i]) ⋅ DF[i]) for i in eachindex(DF,sol)]
    return [symmetric(transpose(pb) ⋅ G ⋅ pb) for pb in PBmet], [symmetric(pb ⋅ D ⋅ transpose(pb)) for pb in PBdiff]
end

function pullback_metric_tensor_geo(
            odefun,
            u::AbstractArray{T,1},
            tspan::AbstractVector{T},
            δ::T;
            G::SymmetricTensor{2,2,T,3}=one(SymmetricTensor{2,2,T,3}),
            tolerance::Float64=1e-3,
            p=nothing,
            solver=OrdinaryDiffEq.BS5()
        ) where {T<:Real}

    met2deg_init = met2deg(u)
    sol = flow(odefun,u,tspan,solver=solver,tolerance=tolerance,p=p)
    iszero(δ) ?
        DF = linearized_flow(odefun,u,tspan,    p=p,tolerance=tolerance, solver=solver) :
        DF = linearized_flow(odefun,u,tspan, δ, p=p,tolerance=tolerance, solver=solver)

    PB = [deg2met(sol[i]) ⋅ DF[i] ⋅ met2deg_init for i in eachindex(DF,sol)]
    return [symmetric(transpose(pb) ⋅ G ⋅ pb) for pb in PB]
end

function pullback_diffusion_tensor_geo(
                odefun,
                u::AbstractVector{T},
                tspan::AbstractVector{T},
                δ::T;
                D::SymmetricTensor{2,2,T,3}=one(SymmetricTensor{2,2,T,3}),
                tolerance::Float64=1e-3,
                p=nothing,
                solver=OrdinaryDiffEq.BS5()
            ) where {T<:Real}

    sol = flow(odefun,u,tspan,solver=solver,tolerance=tolerance,p=p)
    iszero(δ) ?
        DF = linearized_flow(odefun,u,tspan,    p=p,tolerance=tolerance, solver=solver) :
        DF = linearized_flow(odefun,u,tspan, δ, p=p,tolerance=tolerance, solver=solver)

    PB = [inv(deg2met(sol[i]) ⋅ DF[i]) for i in eachindex(DF,sol)]
    return [symmetric(pb ⋅ D ⋅ transpose(pb)) for pb in PB]
end

function pullback_SDE_diffusion_tensor_geo(
                odefun,
                u::AbstractVector{T},
                tspan::AbstractVector{T},
                δ::T;
                D::SymmetricTensor{2,2,T,3}=one(SymmetricTensor{2,2,T,3}),
                tolerance::Float64=1e-3,
                p=nothing,
                solver=OrdinaryDiffEq.BS5()
            ) where {T<:Real}

    sol = flow(odefun,u,tspan,solver=solver,tolerance=tolerance,p=p)
    iszero(δ) ?
        DF = linearized_flow(odefun,u,tspan,    p=p,tolerance=tolerance, solver=solver) :
        DF = linearized_flow(odefun,u,tspan, δ, p=p,tolerance=tolerance, solver=solver)

    B = [inv(deg2met(sol[i]) ⋅ DF[i]) for i in eachindex(DF,sol)]
    return B
end<|MERGE_RESOLUTION|>--- conflicted
+++ resolved
@@ -3,12 +3,8 @@
 
 
 const default_tolerance = 1e-3
-<<<<<<< HEAD
 const default_solver = OrdinaryDiffEq.BS5()
 """function flow(rhs,  u0, tspan; tolerance, p, solver)
-=======
-"""`function flow(rhs,  u0, tspan; tolerance, p, solver)``
->>>>>>> 05912334
 
 Solve the ODE with right hand side given by `rhs` and initial value `u0`.
 `p` is a parameter passed to `rhs`.
@@ -73,7 +69,6 @@
             x::AbstractArray{T,1},
             tspan::AbstractVector{Float64},
             δ::Float64;
-<<<<<<< HEAD
             tolerance=default_tolerance,
             solver=default_solver,
             p=nothing,
@@ -83,15 +78,6 @@
     const num_tsteps = length(tspan)
     const num_args = DiffEqBase.numargs(odefun)
     if num_args == 4
-=======
-    	    give_back_position=false,
-            kwargs... # these go all into flow
-        ) where {T <: Real}
-
-    const num_tsteps = length(tspan)
-    if !isempty(methods(odefun,(Any,Any,Any,Any)))
-        # this is the version for mutating velocity fields
->>>>>>> 05912334
         const dx = [δ, zero(δ)];
         const dy = [zero(δ), δ];
 
@@ -104,7 +90,6 @@
         @inbounds stencil[7:8] .= x .- dy
 
         rhs = (du,u,p,t) -> arraymap!(du,u,p,t,odefun, 4,2)
-<<<<<<< HEAD
         prob = OrdinaryDiffEq.ODEProblem(rhs,stencil,(tspan[1],tspan[end]),p)
         sol = OrdinaryDiffEq.solve(prob,solver,saveat=tspan,save_everystep=false,dense=false,reltol=tolerance,abstol=tolerance).u
 
@@ -124,15 +109,6 @@
         srhs = (u,p,t) -> arraymap(u,p,t,odefun)
         sprob = OrdinaryDiffEq.ODEProblem(srhs,sstencil,(tspan[1],tspan[end]),p)
         ssol = OrdinaryDiffEq.solve(sprob,solver,saveat=tspan,save_everystep=false,dense=false,reltol=tolerance,abstol=tolerance).u
-=======
-    elseif !isempty(methods(odefun,(Any,Any,Any)))
-        # this is the version for non-mutating velocity fields returning SVectors
-        stencil = StaticArrays.SVector{8}(x[1] + δ, x[2], x[1],x[2] + δ, x[1] - δ, x[2], x[1],x[2] - δ)
-        rhs = (u,p,t) -> arraymap(u,p,t,odefun)
-    end
-
-    sol = flow(rhs, stencil, tspan; kwargs...)
->>>>>>> 05912334
 
         sresult = Tensor{2,2,T,4}[]
         sizehint!(sresult,num_tsteps)
@@ -335,15 +311,8 @@
                 u::AbstractVector{T},
                 tspan::AbstractVector{T},
                 δ::T;
-<<<<<<< HEAD
                 D::SymmetricTensor{2,2,T,3}=one(SymmetricTensor{2,2,T,3}),
-                tolerance::Float64=1e-3,
-                p=nothing,
-                solver=OrdinaryDiffEq.BS5()
-=======
-                D::SymmetricTensor{2,2}=one(SymmetricTensor{2,2}),
                 kwargs...
->>>>>>> 05912334
             ) where {T<:Real}
 
     iszero(δ) ?
