--- conflicted
+++ resolved
@@ -14,20 +14,14 @@
 which is determined by `solver`.
 """
 function flow(
-<<<<<<< HEAD
-            odefun::Function,
+            rhs::Function,
             u0::AbstractVector{T},
-=======
-            rhs::Function,
-            u0::AbstractArray{T},
->>>>>>> 25d6f608
             tspan::AbstractVector{Float64};
             tolerance = default_tolerance,
             p = nothing,
             solver = default_solver,
             #ctx_for_boundscheck=nothing,
             force_dtmin=false
-<<<<<<< HEAD
         ) where {T<:Real}
 
     #callback = nothing
@@ -47,63 +41,25 @@
     #           map(x-> OrdinaryDiffEq.DiscreteCallback(x,affect!),
     #       [leftSide,rightSide,topSide,bottomSide])...)
    #end
-   const num_args = DiffEqBase.numargs(odefun)
+   const num_args = DiffEqBase.numargs(rhs)
    if num_args == 4
-       prob = OrdinaryDiffEq.ODEProblem(odefun, Vector{T}(u0), (tspan[1],tspan[end]), p)
+       prob = OrdinaryDiffEq.ODEProblem(rhs, Vector{T}(u0), (tspan[1],tspan[end]), p)
        sol = OrdinaryDiffEq.solve(prob, solver, saveat=tspan,
                              save_everystep=false, dense=false,
                              reltol=tolerance, abstol=tolerance,force_dtmin=force_dtmin)
        return sol.u
    elseif num_args == 3
 
-       sprob = OrdinaryDiffEq.ODEProblem(odefun,(@SVector T[u0[1],u0[2]]), (tspan[1],tspan[end]), p)
+       sprob = OrdinaryDiffEq.ODEProblem(rhs,(@SVector T[u0[1],u0[2]]), (tspan[1],tspan[end]), p)
        ssol = OrdinaryDiffEq.solve(sprob, solver, saveat=tspan,
                              save_everystep=false, dense=false,
                              reltol=tolerance, abstol=tolerance,force_dtmin=force_dtmin)
        return ssol.u
    else
-       error("Invalid format of odefun")
-=======
-        ) where {T <: Real}
-
-    callback = nothing
-    if ctx_for_boundscheck != nothing
-       LL1::Float64 = ctx_for_boundscheck.spatialBounds[1][1]
-       LL2::Float64 = ctx_for_boundscheck.spatialBounds[1][2]
-       UR1::Float64 = ctx_for_boundscheck.spatialBounds[2][1]
-       UR2::Float64 = ctx_for_boundscheck.spatialBounds[2][2]
-       leftSide(x,y,integrator) = (x[1] - LL1) <= 0.0
-       bottomSide(x,y,integrator) = (x[2] - LL2) <= 0.0
-       rightSide(x,y,integrator) = (UR1 - x[1]) <= 0.0
-       topSide(x,y,integrator) = (UR2 - x[2]) <= 0.0
-       function affect!(integrator)
-           return terminate!(integrator)
-       end
-       callback = OrdinaryDiffEq.CallbackSet(
-           map(x-> OrdinaryDiffEq.DiscreteCallback(x,affect!),
-           [leftSide,rightSide,topSide,bottomSide])...)
->>>>>>> 25d6f608
+       error("Invalid format of rhs")
    end
 end
 
-<<<<<<< HEAD
-# this is a flow-function that works with ForwardDiff
-function ad_flow(
-            odefun::Function,
-            u::AbstractArray{T,1},
-            tspan::AbstractVector{Float64};
-            tolerance = 1.e-3,
-            p = nothing,
-            solver = OrdinaryDiffEq.BS5()
-        ) where {T<:Real}
-
-
-    prob = OrdinaryDiffEq.ODEProblem(odefun,u,T.((tspan[1], tspan[end])),p)
-    sol = convert(Array,OrdinaryDiffEq.solve(prob,solver,saveat=tspan,save_everystep=false,dense=false,reltol=tolerance,abstol=tolerance))
-end
-
-=======
->>>>>>> 25d6f608
 """
 Calculate derivative of flow map by finite differences.
 Currently assumes dim=2
