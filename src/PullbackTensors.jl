--- conflicted
+++ resolved
@@ -124,12 +124,7 @@
   -`δ` is the stencil width for the finite differences
   -`kwargs` are passed to `linearized_flow`
 """
-<<<<<<< HEAD
-@inline function invCGTensor(
-=======
-
 @inline function mean_diff_tensor(
->>>>>>> c20d1d96
             odefun,
             u::T,
             tspan::AbstractVector{Float64},
