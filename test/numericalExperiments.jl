--- conflicted
+++ resolved
@@ -276,11 +276,7 @@
     backwards_flow = u0->periodic_x(flow(cylinder_flow, u0,[tf,0.0],tolerance=1e-6)[end])
     forwards_flow = u0->periodic_x(flow(cylinder_flow, u0,[0.0,tf],tolerance=1e-6)[end])
 
-<<<<<<< HEAD
-    bdata_predicate = (x,y) -> CoherentStructures.peuclidean(x[1],y[1],2π) < 1e-9 && abs(x[2] - y[2]) < 1e-9
-=======
     bdata_predicate = (x,y) -> peucliden(x[1],y[1],2π) < 1e-9 && abs(x[2] - y[2]) < 1e-9
->>>>>>> d7c175d5
     result = testCase("Cylinder Flow",LL,UR,bdata_predicate,[], true,0.0,tf, cylinder_flow,nothing,forwards_flow,nothing,backwards_flow)
     return result
 end
@@ -289,11 +285,7 @@
 function makeStandardMapTestCase()
     LL = Vec{2}([0.0,0.0])
     UR=Vec{2}([2π,2π])
-<<<<<<< HEAD
-    bdata_predicate = (x,y) -> (CoherentStructures.peuclidean(x[1],y[1],2π) < 1e-9 && CoherentStructures.peuclidean(x[2],y[2],2π)<1e-9)
-=======
     bdata_predicate = (x,y) -> (peuclidean(x[1],y[1],2π) < 1e-9 && peuclidean(x[2],y[2],2π)<1e-9)
->>>>>>> d7c175d5
     result = testCase("Standard Map",LL,UR,bdata_predicate,[], false,NaN,NaN, nothing,nothing,CoherentStructures.standardMap,CoherentStructures.DstandardMap,CoherentStructures.standardMapInv)
     return result
 end
@@ -314,11 +306,7 @@
 function makeStaticLaplaceTestCase()
     LL=Vec{2}([0.0,0.0])
     UR=Vec{2}([1.5,1.0])
-<<<<<<< HEAD
-    bdata_predicate = (x,y) -> (CoherentStructures.peuclidean(x[1],y[1],1.5) < 1e-9 && CoherentStructures.peuclidean(x[2],y[2],1.)<1e-9)
-=======
     bdata_predicate = (x,y) -> (peuclidean(x[1],y[1],1.5) < 1e-9 && peuclidean(x[2],y[2],1.)<1e-9)
->>>>>>> d7c175d5
     result = testCase("Static Laplace",LL,UR,bdata_predicate,[], true,0.0,0.01, zeroRHS,nothing,nothing,nothing,nothing)
     return result
 end
