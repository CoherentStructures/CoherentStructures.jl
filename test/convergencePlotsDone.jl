--- conflicted
+++ resolved
@@ -21,86 +21,12 @@
   buildStatistics!(results,1)
 
 
-<<<<<<< HEAD
-reference_index = 1
-results=open(deserialize,"SM")
-gc()
-#indexes_to_plot = [i for i in 2:length(results) if results[i].mode == :CG]
-for j in [1,2]
-  if j == 1
-    indexes_to_plot = [i for i in 2:length(results) if results[i].mode == :CG]
-  else
-    indexes_to_plot = [i for i in 2:length(results) if results[i].mode != :CG]
-  end
-  begin
-    whichev = 2
-    x = [getH(x.ctx) for x in results[indexes_to_plot]]
-    y = [abs(x.λ[whichev] - results[reference_index].λ[whichev])/(results[reference_index].λ[whichev])  for x in results[indexes_to_plot]]
-    gridtypes = [x.ctx.gridType * " $(x.mode)" for x in results[indexes_to_plot]]
-    if j == 2
-      legendlabels = [@sprintf("%s, %s ", contains(x.ctx.gridType,"P2") ? "P2 elements" : "P1 elements","$(x.mode)") for x in results[indexes_to_plot]]
-      for i in 1:length(legendlabels)
-        legendlabels[i] = legendlabels[i] * @sprintf("(%.1f)",ev_slopes[gridtypes[i]] )
-      end
-    else
-      legendlabels = [contains(x.ctx.gridType,"P2") ? "P2 elements" : "P1 elements" for x in results[indexes_to_plot]]
-      for i in 1:length(legendlabels)
-        legendlabels[i] = legendlabels[i] * @sprintf(" (%.1f)",ev_slopes[gridtypes[i]] )
-      end
-    end
-    ms = [x.ctx.gridType == "regular triangular grid" ? :utri : :s for x in results[indexes_to_plot] ]
-    colors = [x.mode == :CG ? :green : ((x.mode==:naTO) ?  :blue : :orange ) for x in results[indexes_to_plot]]
-    Plots.scatter(x,y,group=gridtypes,label=legendlabels,color=colors,xlabel="Mesh width",ylabel="Relative error",m=ms,
-      xscale=:log10,yscale=:log10,  legend=(0.40,0.20),
-      ylim=(1e-10,1),xlim=(10^-1.5,1.03));
-    Plots.display(loglogslopeline(x,y,gridtypes,ev_slopes))
-    #loglogleastsquareslines(x,y,gridtypes)
-  end
-  if j == 1
-    Plots.pdf("/home/nathanael/Documents/TUM/topmath/plots/SMev$(whichev)errsCG.pdf")
-  else
-    Plots.pdf("/home/nathanael/Documents/TUM/topmath/plots/SMev$(whichev)errsTO.pdf")
-  end
-
-  begin
-    x = [getH(x.ctx) for x in results[indexes_to_plot]]
-    y = [max(1e-10,sqrt(abs(1 - norm((inv(x.statistics["B"])*x.statistics["E"]*inv(results[reference_index].statistics["B"]))[2:3,2:3]))))  for x in results[indexes_to_plot]]
-    gridtypes = [x.ctx.gridType * " $(x.mode)" for x in results[indexes_to_plot]]
-    mycolors = [method_colors[f] for f in gridtypes]
-    if j == 2
-      legendlabels = [@sprintf("%s, %s ", contains(x.ctx.gridType,"P2") ? "P2 elements" : "P1 elements","$(x.mode)") for x in results[indexes_to_plot]]
-      for i in 1:length(legendlabels)
-        legendlabels[i] = legendlabels[i] * @sprintf(" (%.1f)",evec_slopes[gridtypes[i]] )
-      end
-    else
-      legendlabels = [contains(x.ctx.gridType,"P2") ? "P2 elements" : "P1 elements" for x in results[indexes_to_plot]]
-      for i in 1:length(legendlabels)
-        legendlabels[i] = legendlabels[i] * @sprintf(" (%.1f)",evec_slopes[gridtypes[i]] )
-      end
-    end
-    ms = [x.ctx.gridType == "regular triangular grid" ? :utri : :s for x in results[indexes_to_plot] ]
-    Plots.scatter(x,y,group=gridtypes,xlabel="Mesh width",ylabel="Eigenspace error",
-      xscale=:log10, yscale=:log10, legend=(0.55,0.25),color=mycolors,lab=legendlabels,m=ms,
-      ylim=(1.e-7,1e-1),xlim=(10^(-1.5),1.03))
-      #loglogleastsquareslines(x,y,gridtypes)
-    Plots.display(loglogslopeline(x,y,gridtypes,evec_slopes))
-    sleep(2)
-  end
-
-  if j == 1
-    Plots.pdf("/home/nathanael/Documents/TUM/topmath/plots/SMevec23errsCG.pdf")
-  else
-    Plots.pdf("/home/nathanael/Documents/TUM/topmath/plots/SMevec23errsTO.pdf")
-  end
-end
-=======
   myfd = open("SM","w")
   serialize(myfd,results)
   close(myfd)
 end
 
 
->>>>>>> d7c175d5
 
 function runStandardMap8Tests()
   results0 = testStandardMap8([],quadrature_order=5,run_reference=true)
@@ -108,14 +34,11 @@
   results3 = testStandardMap8(experimentRange,mode=:naTO,run_reference=false,quadrature_order=2)
   results4 = testStandardMap8(experimentRangeSmall,mode=:L2GTOb,run_reference=false,quadrature_order=4)
 
-<<<<<<< HEAD
-=======
   results = copy(results0)
   append!(results,results1)
   append!(results,results3)
   append!(results,results4)
   buildStatistics!(results,1)
->>>>>>> d7c175d5
 
 
   myfd = open("SM8","w")
@@ -128,12 +51,6 @@
 
 
 
-<<<<<<< HEAD
-fd = open("DG25","w")
-serialize(fd,resultsdg)
-close(fd)
-gc()
-=======
 function runStandardMapQuadratureTests()
   results0 = testStandardMap([63],quadrature_order=8,run_reference=false)
   resultsP1 = [results0[1]]
@@ -145,102 +62,10 @@
     end
       push!(resultsP1, results1[1])
   end
->>>>>>> d7c175d5
 
   buildStatistics!(resultsP1,1)
   buildStatistics!(resultsP2,1)
 
-<<<<<<< HEAD
-resultsdg=open(deserialize,"DG25")
-reference_indexdg = 1
-
-for j in [1,2]
-  if j == 1
-    indexes_to_plotdg = [i for i in 2:length(resultsdg) if resultsdg[i].mode == :CG]
-  else
-    indexes_to_plotdg = [i for i in 2:length(resultsdg) if resultsdg[i].mode != :CG]
-  end
-  begin
-    whichev = 2
-    x = [getH(x.ctx) for x in resultsdg[indexes_to_plotdg]]
-    #y = [abs(x.λ[whichev] - resultsdg[reference_indexdg].λ[whichev])/(resultsdg[reference_index].λ[whichev])  for x in resultsdg[indexes_to_plot]]
-    y = [abs(x.λ[whichev] - resultsdg[reference_indexdg].λ[whichev])/(resultsdg[reference_indexdg].λ[whichev])  for x in resultsdg[indexes_to_plotdg]]
-    gridtypes = [x.ctx.gridType * " $(x.mode)" for x in resultsdg[indexes_to_plotdg]]
-    mycolors = [method_colors[f] for f in gridtypes]
-    ms = [x.ctx.gridType == "regular triangular grid" ? :utri : :s for x in resultsdg[indexes_to_plotdg] ]
-    if j == 2
-      legendlabels = [@sprintf("%s, %s ", contains(x.ctx.gridType,"P2") ? "P2 elements" : "P1 elements","$(x.mode)") for x in resultsdg[indexes_to_plotdg]]
-      for i in 1:length(legendlabels)
-        legendlabels[i] = legendlabels[i] * @sprintf("(%.1f)",ev_slopes[gridtypes[i]] )
-      end
-    else
-      legendlabels = [contains(x.ctx.gridType,"P2") ? "P2 elements" : "P1 elements" for x in resultsdg[indexes_to_plotdg]]
-      for i in 1:length(legendlabels)
-        legendlabels[i] = legendlabels[i] * @sprintf(" (%.1f)",ev_slopes[gridtypes[i]] )
-      end
-    end
-    if j == 1
-      ylim = (1e-6,10^(-0.4))
-    else
-      ylim = (1e-3,10^(-0.4))
-    end
-    Plots.scatter(x,y,group=gridtypes,xlabel="Mesh width",ylabel="Relative eigenvalue error",m =ms,
-      xscale=:log10,yscale=:log10,color=mycolors,label=legendlabels,
-      legend=(0.43,0.35),ylim=ylim,xlim=(10^-2.4,10^-0.7))
-    #loglogleastsquareslines(x,y,gridtypes)
-    Plots.display(loglogslopeline(x,y,gridtypes,ev_slopes))
-    sleep(2)
-  end
-  if j == 1
-    Plots.pdf("/home/nathanael/Documents/TUM/topmath/plots/DG25ev$(whichev)errsCG.pdf")
-  else
-    Plots.pdf("/home/nathanael/Documents/TUM/topmath/plots/DG25ev$(whichev)errsTO.pdf")
-  end
-  begin
-    whichev=2
-    x = [getH(x.ctx) for x in resultsdg[indexes_to_plotdg]]
-    y = [max(1e-10,sqrt(abs(1 - norm((inv(x.statistics["B"])*x.statistics["E"]*inv(resultsdg[reference_indexdg].statistics["B"]))[whichev,whichev]))))  for x in resultsdg[indexes_to_plotdg]]
-    #y = [max(1e-10,sqrt(abs(1 - abs(x.statistics["E"][whichev,whichev]))))  for x in resultsdg[indexes_to_plotdg]]
-    gridtypes = [x.ctx.gridType * " $(x.mode)" for x in resultsdg[indexes_to_plotdg]]
-    mycolors = [method_colors[f] for f in gridtypes]
-    ms = [x.ctx.gridType == "regular triangular grid" ? :utri : :s for x in resultsdg[indexes_to_plotdg] ]
-    if j == 1
-      slopes = evec_slopes
-    else
-      slopes = evec_slopes2
-    end
-    if j == 2
-      legendlabels = [@sprintf("%s, %s ", contains(x.ctx.gridType,"P2") ? "P2 elements" : "P1 elements","$(x.mode)") for x in resultsdg[indexes_to_plotdg]]
-      for i in 1:length(legendlabels)
-        legendlabels[i] = legendlabels[i] * @sprintf("(%.1f)",slopes[gridtypes[i]] )
-      end
-    else
-      legendlabels = [(contains(x.ctx.gridType,"P2") ? "P2 elements" : "P1 elements") for x in resultsdg[indexes_to_plotdg]]
-      for i in 1:length(legendlabels)
-        legendlabels[i] = legendlabels[i] * @sprintf(" (%.1f)",slopes[gridtypes[i]] )
-      end
-    end
-    if j == 1
-      ylim = (10^(-5.5),10^-0.8)
-    else
-      ylim = (10^(-2.5),10^-0.8)
-    end
-    Plots.scatter(x,y,group=gridtypes,xlabel="Mesh width",ylabel="Eigenvector error",
-      xscale=:log10, yscale=:log10, legend=(0.30,0.20),m=ms,label=legendlabels,color=mycolors,
-      ylim=ylim,xlim=(10^-2.3,10^-0.5))
-      #loglogleastsquareslines(x,y,gridtypes)
-    Plots.display(loglogslopeline(x,y,gridtypes,slopes))
-    sleep(2)
-  end
-
-  if j == 1
-    Plots.pdf("/home/nathanael/Documents/TUM/topmath/plots/DG25evec$(whichev)errsCG.pdf")
-  else
-    Plots.pdf("/home/nathanael/Documents/TUM/topmath/plots/DG25evec$(whichev)errsTO.pdf")
-  end
-
-end
-=======
   myfd = open("SMQ","w")
   serialize(myfd,(resultsP1,resultsP2))
   close(myfd)
@@ -594,7 +419,6 @@
 end
 
 plotDoubleGyreResults()
->>>>>>> d7c175d5
 
 
 
@@ -612,18 +436,11 @@
   buildStatistics!(resultssl,1)
 
 
-<<<<<<< HEAD
-fd = open("SL","w")
-serialize(fd,resultssl)
-close(fd)
-gc()
-=======
   myfd = open("SL","w")
   serialize(myfd,resultssl)
   close(myfd)
   GC.gc()
 end
->>>>>>> d7c175d5
 
 function plotStaticLaplaceResults()
 
@@ -778,13 +595,6 @@
   oceanEx1 = experimentResult(oceanTC,oceanCtx,:CG,tolerance=1e-5)
   runExperiment!(oceanEx1)
 
-<<<<<<< HEAD
-#fd = open("DG10","w")
-#serialize(fd,resultsdg1)
-#close(fd)
-#gc()
-=======
->>>>>>> d7c175d5
 
   ctx2 = regularTriangularGrid((200,120),oceanTC.LL,oceanTC.UR,quadrature_order=2)
   Vp1 = zeros(ctx2.n,6)
@@ -792,118 +602,6 @@
     Vp1[:,i] = sampleTo(undoBCS(oceanCtx, oceanEx1.V[:,i],oceanEx1.bdata), oceanCtx,ctx2)
   end
 
-<<<<<<< HEAD
-reference_indexdg1 = 1
-resultsdg1=open(deserialize,"DG10")
-for j in [1,2]
-  #indexes_to_plotdg1 = [i for i in 1:length(resultsdg1) if i != reference_indexdg1 && getH(resultsdg1[i].ctx) < 10^(-1.)]
-  if j == 1
-    indexes_to_plotdg1 = [i for i in 1:length(resultsdg1) if i != reference_indexdg1 && resultsdg1[i].mode == :CG]
-  else
-    indexes_to_plotdg1 = [i for i in 1:length(resultsdg1) if i != reference_indexdg1 && resultsdg1[i].mode != :CG]
-  end
-
-
-  begin
-    whichev = 2
-    x = [getH(x.ctx) for x in resultsdg1[indexes_to_plotdg1]]
-    #y = [abs(x.λ[whichev] - resultsdg1[reference_indexdg1].λ[whichev])/(resultsdg1[reference_index].λ[whichev])  for x in resultsdg1[indexes_to_plot]]
-    y = [abs(x.λ[whichev] - resultsdg1[reference_indexdg1].λ[whichev])/(resultsdg1[reference_indexdg1].λ[whichev])  for x in resultsdg1[indexes_to_plotdg1]]
-    gridtypes = [x.ctx.gridType * " $(x.mode)" for x in resultsdg1[indexes_to_plotdg1]]
-    mycolors = [method_colors[f] for f in gridtypes]
-    ms = [x.ctx.gridType == "regular triangular grid" ? :utri : :s for x in resultsdg1[indexes_to_plotdg1] ]
-    if j == 2
-      legendlabels = [@sprintf("%s, %s ", contains(x.ctx.gridType,"P2") ? "P2 elements" : "P1 elements","$(x.mode)") for x in resultsdg1[indexes_to_plotdg1]]
-      for i in 1:length(legendlabels)
-        legendlabels[i] = legendlabels[i] * @sprintf("(%.1f)",ev_slopes[gridtypes[i]] )
-      end
-    else
-      legendlabels = [(contains(x.ctx.gridType,"P2") ? "P2 elements" : "P1 elements") for x in resultsdg1[indexes_to_plotdg1]]
-      for i in 1:length(legendlabels)
-        legendlabels[i] = legendlabels[i] * @sprintf(" (%.1f)",ev_slopes[gridtypes[i]] )
-      end
-    end
-    Plots.scatter(x,y,group=gridtypes,xlabel="Mesh width",ylabel="Relative eigenvalue error",m =ms,
-      xscale=:log10,yscale=:log10,color=mycolors,label=legendlabels,
-      legend=(0.33,0.25),ylim=(10^-2.5,1),xlim=(10^-2.2,1e-1))
-    Plots.display(loglogslopeline(x,y,gridtypes,ev_slopes))
-    sleep(1)
-  end
-
-  if j == 1
-    Plots.pdf("/home/nathanael/Documents/TUM/topmath/plots/DG10ev$(whichev)errsCG.pdf")
-  else
-    Plots.pdf("/home/nathanael/Documents/TUM/topmath/plots/DG10ev$(whichev)errsTO.pdf")
-  end
-
-  begin
-    whichev=2
-    x = [getH(x.ctx) for x in resultsdg1[indexes_to_plotdg1]]
-    y = [max(1e-10,sqrt(abs(1 - norm((inv(x.statistics["B"])*x.statistics["E"]*inv(resultsdg1[reference_indexdg1].statistics["B"]))[whichev,whichev]))))  for x in resultsdg1[indexes_to_plotdg1]]
-    #y = [max(1e-10,sqrt(abs(1 - abs(x.statistics["E"][whichev,whichev]))))  for x in resultsdg1[indexes_to_plotdg1]]
-    gridtypes = [x.ctx.gridType * " $(x.mode)" for x in resultsdg1[indexes_to_plotdg1]]
-    mycolors = [method_colors[f] for f in gridtypes]
-    ms = [x.ctx.gridType == "regular triangular grid" ? :utri : :s for x in resultsdg1[indexes_to_plotdg1] ]
-    if j == 2
-      legendlabels = [@sprintf("%s, %s ", contains(x.ctx.gridType,"P2") ? "P2 elements" : "P1 elements","$(x.mode)") for x in resultsdg1[indexes_to_plotdg1]]
-      for i in 1:length(legendlabels)
-        legendlabels[i] = legendlabels[i] * @sprintf("(%.1f)",evec_slopes2[gridtypes[i]] )
-      end
-    else
-      legendlabels = [(contains(x.ctx.gridType,"P2") ? "P2 elements" : "P1 elements") for x in resultsdg1[indexes_to_plotdg1]]
-      for i in 1:length(legendlabels)
-        legendlabels[i] = legendlabels[i] * @sprintf(" (%.1f)",evec_slopes2[gridtypes[i]] )
-      end
-    end
-    Plots.scatter(x,y,group=gridtypes,xlabel="Mesh width",ylabel="Eigenvector error",
-      xscale=:log10, yscale=:log10, legend=(0.55,0.30),m=ms,label=legendlabels,color=mycolors,
-      ylim=(10^(-2.5),1),xlim=(10^-2.2,10^-0.7))
-      #loglogleastsquareslines(x,y,gridtypes)
-    Plots.display(loglogslopeline(x,y,gridtypes,evec_slopes2))
-  end
-
-
-  if j == 1
-    Plots.pdf("/home/nathanael/Documents/TUM/topmath/plots/DG10evec$(whichev)errsCG.pdf")
-  else
-    Plots.pdf("/home/nathanael/Documents/TUM/topmath/plots/DG10evec$(whichev)errsTO.pdf")
-  end
-end
-
-
-
-using Clustering
-function iterated_kmeans(numiterations,args...)
-    best = kmeans(args...)
-    for i in 1:(numiterations-1)
-        cur = kmeans(args...)
-        if cur.totalcost < best.totalcost
-            print("Improved")
-            best = cur
-        end
-    end
-    return best
-end
-oceanTC = makeOceanFlowTestCase()
-
-begin
-  oceanCtx = regularTriangularGrid((75,45),oceanTC.LL,oceanTC.UR,quadrature_order=2)
-  oceanEx1 = experimentResult(oceanTC,oceanCtx,:CG,tolerance=1e-5)
-  runExperiment!(oceanEx1)
-
-
-  ctx2 = regularTriangularGrid((200,200),oceanTC.LL,oceanTC.UR,quadrature_order=2)
-  Vp1 = zeros(ctx2.n,6)
-  for i in 1:6
-    Vp1[:,i] = sampleTo(undoBCS(oceanCtx, oceanEx1.V[:,i],oceanEx1.bdata), oceanCtx,ctx2)
-  end
-
-  n_partition = 4
-  res = iterated_kmeans(100,Vp1[:,1:(n_partition-1)]',n_partition)
-  up1 = kmeansresult2LCS(res)
-end
-clusterplotp1 = plot_u(ctx2,sum([-i*up1[:,i] for i in 1:n_partition]),200,200,colorbar=:none)
-=======
   n_partition = 4
   res = iterated_kmeans(100,permutedims(Vp1[:,1:(n_partition-1)]),n_partition)
   up1 = kmeansresult2LCS(res)
@@ -915,7 +613,6 @@
   oceanCtxP2 = regularP2TriangularGrid((25,15),oceanTC.LL,oceanTC.UR,quadrature_order=2)
   oceanEx1P2 = experimentResult(oceanTC,oceanCtxP2,:CG,tolerance=1e-5)
   runExperiment!(oceanEx1P2)
->>>>>>> d7c175d5
 
   ctx2 = regularTriangularGrid((200,120),oceanTC.LL,oceanTC.UR,quadrature_order=2)
   V = zeros(ctx2.n,6)
@@ -923,43 +620,6 @@
     V[:,i] = sampleTo(undoBCS(oceanCtxP2, oceanEx1P2.V[:,i],oceanEx1P2.bdata), oceanCtxP2,ctx2)
   end
 
-<<<<<<< HEAD
-begin
-  oceanCtxP2 = regularP2TriangularGrid((25,15),oceanTC.LL,oceanTC.UR,quadrature_order=2)
-  oceanEx1P2 = experimentResult(oceanTC,oceanCtxP2,:CG,tolerance=1e-5)
-  runExperiment!(oceanEx1P2)
-
-  ctx2 = regularTriangularGrid((200,200),oceanTC.LL,oceanTC.UR,quadrature_order=2)
-  V = zeros(ctx2.n,6)
-  for i in 1:6
-    V[:,i] = sampleTo(undoBCS(oceanCtxP2, oceanEx1P2.V[:,i],oceanEx1P2.bdata), oceanCtxP2,ctx2)
-  end
-
-
-  n_partition = 4
-  resP2 = iterated_kmeans(100,V[:,1:(n_partition-1)]',n_partition)
-  uP2 = kmeansresult2LCS(resP2)
-end
-
-clusterplotp2 = plot_u(ctx2,sum([-i*uP2[:,i] for i in 1:n_partition]),200,200,colorbar=:none)
-
-plot_u(ctx2,uP2[:,4],200,200)
-
-plot_u(oceanCtxP2,oceanEx1P2.V[:,3],100,100)
-
-plot_u(oceanEx1P2.ctx,uP2[:,1],100,100)
-plot_u(oceanEx1P2.ctx,uP2[:,2],100,100)
-plot_u(oceanEx1P2.ctx,uP2[:,3],100,100)
-plot_u(oceanEx1P2.ctx,uP2[:,4],100,100)
-
-plots1 = [plot_u(oceanEx1.ctx,oceanEx1.V[:,i],100,100,colorbar=false) for i in 1:3]
-plots2 = [plot_u(oceanEx1P2.ctx,oceanEx1P2.V[:,i],100,100,colorbar=false) for i in 1:3]
-plots3 = clusterplotp1
-plots4 = clusterplotp2
-
-Plots.plot(plots1[1], plots2[1],plots1[2],plots2[2],plots1[3],plots2[3],plots3,plots4,layout=(4,2),margin=-5Plots.px)
-Plots.pdf("/home/nathanael/Documents/TUM/topmath/plots/oceansresultCG.pdf")
-=======
 
   n_partition = 4
   resP2 = iterated_kmeans(100,permutedims(V[:,1:(n_partition-1)]),n_partition)
@@ -969,19 +629,13 @@
 
   Plots.display(Plots.plot(clusterplotp1,clusterplotp2,layout=(1,2),margin=-5Plots.px))
   Plots.pdf("/home/nathanael/Documents/TUM/topmath/plots/oceansresultCG.pdf")
->>>>>>> d7c175d5
-
-end
-
-<<<<<<< HEAD
-
-
-=======
+
+end
+
 makeOceanFlowResults()
 
 
 
->>>>>>> d7c175d5
 function bickleyInvFlow(u0)
   LL = [0.0,-3.0]; UR=[6.371π,3.0]
   tmp =Tensors.Vec{2}(flow(bickleyJet,u0,[tf,t0]; tolerance=1e-8)[end])
