--- conflicted
+++ resolved
@@ -1,11 +1,9 @@
 using Test
 using CoherentStructures
 
-<<<<<<< HEAD
 @testset "CoherentStructures" begin
-=======
-include("fem_tests.jl")
->>>>>>> c31775d2
+    
+    include("fem_tests.jl")
 
     include("test_pullback_tensors.jl")
 
