--- conflicted
+++ resolved
@@ -166,12 +166,7 @@
 
 if "DEPLOY_KEY_2" ∈ keys(ENV)
     GREF = ENV["GITHUB_REF"]
-<<<<<<< HEAD
-    println("GITHUB_REF is $GREF")
-    if ("GITHUB_REF" ∈ keys(ENV)) &&  (ENV["GITHUB_REF"] == "master")
-=======
     if ("GITHUB_REF" ∈ keys(ENV)) &&  (ENV["GITHUB_REF"] ∈ ["master", "refs/heads/master"]) 
->>>>>>> ea8979e6
         run(`git -C /tmp/natschil_misc/ add /tmp/natschil_misc/autogen`)
         curdate = Dates.now()
         run(`git -C /tmp/natschil_misc/ commit -m "Autogen $curdate"`)
