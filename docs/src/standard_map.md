--- conflicted
+++ resolved
@@ -30,29 +30,12 @@
 ```
 Approximating the Dynamical Laplacian by FEM methods is straightforward:
 ```@example 1
-<<<<<<< HEAD
-using Tensors, Plots, Arpack, Printf
-ctx, _ = regularTriangularGrid((100,100), [0.0,0.0],[2π,2π])
-pred  = (x,y) -> peuclidean(x[1],y[1],2π) < 1e-9 && peuclidean(x[2],y[2],2π) < 1e-9
-bdata = boundaryData(ctx,pred) #Periodic boundary
-
-id2 = one(Tensors.Tensor{2,2}) # 2D identity tensor
-cgfun = x -> 0.5*(id2 +  Tensors.dott(Tensors.inv(CoherentStructures.DstandardMap(x))))
-
-K = assembleStiffnessMatrix(ctx,cgfun,bdata=bdata)
-M = assembleMassMatrix(ctx,lumped=false,bdata=bdata)
-@time λ, v = eigs(-1*K,M,which=:SM)
-Plots.plot(
-    [plot_u(ctx,v[:,i],bdata=bdata,title=@sprintf("\\lambda = %.3f",λ[i]),
-        clim=(-0.25,0.25),colorbar=:none)
-         for i in 1:6]...)
-=======
 using Arpack, CoherentStructures, Tensors
 
 Df(a,x) = Tensor{2,2}((1.0+a*cos(x[1]), a*cos(x[1]), 1.0, 1.0))
 
 n, ll, ur = 100, [0.0,0.0], [2π,2π]               # grid size, domain corners
-ctx = regularTriangularGrid((n,n), ll, ur)
+ctx, _ = regularTriangularGrid((n,n), ll, ur)
 pred(x,y) = peuclidean(x[1], y[1], 2π) < 1e-9 &&
             peuclidean(x[2], y[2], 2π) < 1e-9
 bd = boundaryData(ctx, pred)                      # periodic boundary
@@ -70,5 +53,4 @@
 p = [ plot_u(ctx, v[:,i], bdata=bd, title=title[i],
              clim=(-0.25,0.25), cb=false) for i in 1:4 ]
 plot(p...)
->>>>>>> 85335a97
 ```