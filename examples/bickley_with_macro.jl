--- conflicted
+++ resolved
@@ -22,40 +22,8 @@
     U₀ = 62.66e-6  ; L₀ = 1770e-3 ; r₀ = 6371e-3
 end
 
-<<<<<<< HEAD
 LL = [0.0,-3.0]; UR=[6.371π,3.0]
 ctx = regularTriangularGrid((100,30),LL,UR,quadrature_order=1)
-=======
-#using ServerPlots
-#using Plots;pyplot()
-#quiv = let f = bickley[:(x,y,t)]; (x,y)-> 10e2*f(x,y,0.0) end
-#xs = linspace(0,1,20)
-#quiver(xs, xs', quiver = quiv)
-
-
-xmin = 0.0; xmax = 6.371π; ymin = -3.; ymax = 3.0
-ctx = regularTriangularGrid((100,30),[xmin,ymin],[xmax,ymax],quadrature_order=1)
-field = bickley[:(du,u,p,t)]
-
-p = (62.66e-6, 1770e-3, 9.058543015644972e-6, 1.28453e-5, 2.888626e-5,
-         0.0075, 0.15, 0.3, 0.31392246115209543, 0.6278449223041909, 0.9417673834562862)
-function difference(x,y,t)
-    du = [0.0,0.0]
-    bickleyJet!(du,[x,y],p,t)
-    du2 = [0.0,0.0]
-    field(du2,[x,y],p,t)
-    return norm(du-du2)
-end
-Plots.heatmap(
-    linspace(xmin,xmax,200),linspace(ymin,ymax,200), (x,y) -> difference(x,y,40*3600*24.0)
-    )
-
-cgfun = (x -> mean_diff_tensor(field, x,linspace(0.0,40*3600*24,81),
-     1.e-8,tolerance=1.e-4)))
-
-#cgfun = (x -> mean(pullback_diffusion_tensor(bickleyJet!, x,linspace(0.0,40*3600*24,81),
-#     1.e-8,tolerance=1.e-4,p=p)))
->>>>>>> f7a395bd
 predicate = (p1,p2) -> abs(p1[2] - p2[2]) < 1e-10 && (abs((p1[1] - p2[1])%6.371π) < 1e-10)
 bdata = CoherentStructures.boundaryData(ctx,predicate,[])
 
@@ -75,4 +43,4 @@
 u = kmeansresult2LCS(res)
 
 sum([u[:,i]*i for i in 1:n_partition])
-plot_u(ctx, sum([u[:,i]*i for i in 1:n_partition]),200,200,color=:viridis,bdata=bdata) +plot_u(ctx, sum([u[:,i]*i for i in 1:n_partition]),200,200,color=:viridis,bdata=bdata)